--- conflicted
+++ resolved
@@ -32,18 +32,6 @@
     <!--load name="logger_file.xml">
       <define name="FILE_LOGGER_PATH" value="/data/ftp/internal_000"/>
     </load-->
-<<<<<<< HEAD
-    <load name="video_thread.xml">
-      <define name="VIDEO_THREAD_FPS" value="60"/>
-      <define name="VIDEO_THREAD_CAMERA" value="bottom_camera"/>
-      <define name="VIDEO_THREAD_SHOT_PATH" value="/data/ftp/internal_000/images"/>
-    </load>
-    <load name="video_rtp_stream.xml">
-      <define name="VIEWVIDEO_QUALITY_FACTOR" value="80"/>
-      <define name="VIEWVIDEO_DOWNSIZE_FACTOR" value="1"/>
-    </load>
-=======
->>>>>>> 16695e9d
   </modules>
 
   <commands>
