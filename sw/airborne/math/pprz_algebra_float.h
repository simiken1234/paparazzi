/*
 * Copyright (C) 2008-2011 The Paparazzi Team
 *
 * This file is part of paparazzi.
 *
 * paparazzi is free software; you can redistribute it and/or modify
 * it under the terms of the GNU General Public License as published by
 * the Free Software Foundation; either version 2, or (at your option)
 * any later version.
 *
 * paparazzi is distributed in the hope that it will be useful,
 * but WITHOUT ANY WARRANTY; without even the implied warranty of
 * MERCHANTABILITY or FITNESS FOR A PARTICULAR PURPOSE.  See the
 * GNU General Public License for more details.
 *
 * You should have received a copy of the GNU General Public License
 * along with paparazzi; see the file COPYING.  If not, see
 * <http://www.gnu.org/licenses/>.
 *
 */

/**
 * @file pprz_algebra_float.h
 *   @brief Paparazzi floating point algebra.
 *
 *   This is the more detailed description of this file.
 *
 */

#ifndef PPRZ_ALGEBRA_FLOAT_H
#define PPRZ_ALGEBRA_FLOAT_H

#include "pprz_algebra.h"

#include <math.h>
#include <float.h> // for FLT_MIN

/* this seems to be missing for some arch */
#ifndef M_SQRT2
#define M_SQRT2         1.41421356237309504880
#endif

struct FloatVect2 {
  float x;
  float y;
};

struct FloatVect3 {
  float x;
  float y;
  float z;
};

/**
 * @brief Roation quaternion
 */
struct FloatQuat {
  float qi;
  float qx;
  float qy;
  float qz;
};

struct FloatMat33 {
  float m[3*3];
};

/**
 * @brief rotation matrix
 */
struct FloatRMat {
  float m[3*3];
};

/**
 * @brief euler angles
 * @details Units: radians */
struct FloatEulers {
  float phi; ///< in radians
  float theta; ///< in radians
  float psi; ///< in radians
};

/**
 * @brief angular rates
 * @details Units: rad/s^2 */
struct FloatRates {
  float p; ///< in rad/s^2
  float q; ///< in rad/s^2
  float r; ///< in rad/s^2
};

#define FLOAT_ANGLE_NORMALIZE(_a) {             \
    while (_a >  M_PI) _a -= (2.*M_PI);             \
    while (_a < -M_PI) _a += (2.*M_PI);             \
  }


/*
 * Dimension 2 Vectors
 */

#define FLOAT_VECT2_ZERO(_v) VECT2_ASSIGN(_v, 0., 0.)

/* a =  {x, y} */
#define FLOAT_VECT2_ASSIGN(_a, _x, _y) VECT2_ASSIGN(_a, _x, _y)

/* a = b */
#define FLOAT_VECT2_COPY(_a, _b) VECT2_COPY(_a, _b)

/* a += b */
#define FLOAT_VECT2_ADD(_a, _b)  VECT2_ADD(_a, _b)

/* c = a + b */
#define FLOAT_VECT2_SUM(_c, _a, _b) VECT2_SUM(_c, _a, _b)

/* c = a - b */
#define FLOAT_VECT2_DIFF(_c, _a, _b) VECT2_DIFF(_c, _a, _b)

/* a -= b */
#define FLOAT_VECT2_SUB(_a, _b) VECT2_SUB(_a, _b)

/* _vo = _vi * _s */
#define FLOAT_VECT2_SMUL(_vo, _vi, _s) VECT2_SMUL(_vo, _vi, _s)

#define FLOAT_VECT2_NORM(n, v) {               \
    n = sqrtf((v).x*(v).x + (v).y*(v).y);      \
  }

#define FLOAT_VECT2_NORMALIZE(_v) {             \
    const float n = sqrtf((_v).x*(_v).x + (_v).y*(_v).y);   \
    FLOAT_VECT2_SMUL(_v, _v, 1./n);             \
  }


/*
 * Dimension 3 Vectors
 */

#define FLOAT_VECT3_ZERO(_v) VECT3_ASSIGN(_v, 0., 0., 0.)

#define FLOAT_VECT3_ASSIGN(_a, _x, _y, _z) VECT3_ASSIGN(_a, _x, _y, _z)

/* c = a - b */
#define FLOAT_VECT3_DIFF(_c, _a, _b) VECT3_DIFF(_c, _a, _b)

/* a -= b */
#define FLOAT_VECT3_SUB(_a, _b) VECT3_SUB(_a, _b)

/* _vo = _vi * _s */
#define FLOAT_VECT3_SMUL(_vo, _vi, _s) VECT3_SMUL(_vo, _vi, _s)

#define FLOAT_VECT3_NORM2(_v) ((_v).x*(_v).x + (_v).y*(_v).y + (_v).z*(_v).z)

#define FLOAT_VECT3_NORM(_v) (sqrtf(FLOAT_VECT3_NORM2(_v)))

#define FLOAT_VECT3_DOT_PRODUCT(_v1, _v2) ((_v1).x*(_v2).x + (_v1).y*(_v2).y + (_v1).z*(_v2).z)

#define FLOAT_VECT3_CROSS_PRODUCT(_vo, _v1, _v2) {          \
    (_vo).x = (_v1).y*(_v2).z - (_v1).z*(_v2).y;            \
    (_vo).y = (_v1).z*(_v2).x - (_v1).x*(_v2).z;            \
    (_vo).z = (_v1).x*(_v2).y - (_v1).y*(_v2).x;            \
  }

#define FLOAT_VECT3_INTEGRATE_FI(_vo, _dv, _dt) {           \
  (_vo).x += (_dv).x * (_dt);                       \
  (_vo).y += (_dv).y * (_dt);                       \
  (_vo).z += (_dv).z * (_dt);                       \
  }



#define FLOAT_VECT3_NORMALIZE(_v) {     \
    const float n = FLOAT_VECT3_NORM(_v);   \
    FLOAT_VECT3_SMUL(_v, _v, 1./n);     \
  }

#define FLOAT_RATES_ZERO(_r) {          \
    RATES_ASSIGN(_r, 0., 0., 0.);       \
  }

#define FLOAT_RATES_NORM(_v) (sqrtf((_v).p*(_v).p + (_v).q*(_v).q + (_v).r*(_v).r))

#define FLOAT_RATES_ADD_SCALED_VECT(_ro, _v, _s) {  \
    _ro.p += _v.x * _s;                 \
    _ro.q += _v.y * _s;                 \
    _ro.r += _v.z * _s;                 \
  }


#define FLOAT_RATES_LIN_CMB(_ro, _r1, _s1, _r2, _s2) {          \
    _ro.p = _s1 * _r1.p + _s2 * _r2.p;                  \
    _ro.q = _s1 * _r1.q + _s2 * _r2.q;                  \
    _ro.r = _s1 * _r1.r + _s2 * _r2.r;                  \
  }


#define FLOAT_RATES_SCALE(_ro,_s) {         \
    _ro.p *= _s;                    \
    _ro.q *= _s;                    \
    _ro.r *= _s;                    \
  }

#define FLOAT_RATES_INTEGRATE_FI(_ra, _racc, _dt) {         \
  (_ra).p += (_racc).p * (_dt);                     \
  (_ra).q += (_racc).q * (_dt);                     \
  (_ra).r += (_racc).r * (_dt);                     \
  }

#define FLOAT_RATES_OF_EULER_DOT(_ra, _e, _ed) {            \
    _ra.p =  _ed.phi                         - sinf(_e.theta)             *_ed.psi; \
    _ra.q =           cosf(_e.phi)*_ed.theta + sinf(_e.phi)*cosf(_e.theta)*_ed.psi; \
    _ra.r =          -sinf(_e.phi)*_ed.theta + cosf(_e.phi)*cosf(_e.theta)*_ed.psi; \
  }



/*
 * 3x3 matrices
 */
#define FLOAT_MAT33_ZERO(_m) {                      \
    MAT33_ELMT(_m, 0, 0) = 0.;                      \
    MAT33_ELMT(_m, 0, 1) = 0.;                      \
    MAT33_ELMT(_m, 0, 2) = 0.;                                          \
    MAT33_ELMT(_m, 1, 0) = 0.;                      \
    MAT33_ELMT(_m, 1, 1) = 0.;                      \
    MAT33_ELMT(_m, 1, 2) = 0.;                      \
    MAT33_ELMT(_m, 2, 0) = 0.;                      \
    MAT33_ELMT(_m, 2, 1) = 0.;                      \
    MAT33_ELMT(_m, 2, 2) = 0.;                      \
  }

#define FLOAT_MAT33_DIAG(_m, _d00, _d11, _d22) {            \
    MAT33_ELMT(_m, 0, 0) = _d00;                    \
    MAT33_ELMT(_m, 0, 1) = 0.;                      \
    MAT33_ELMT(_m, 0, 2) = 0.;                      \
    MAT33_ELMT(_m, 1, 0) = 0.;                      \
    MAT33_ELMT(_m, 1, 1) = _d11;                    \
    MAT33_ELMT(_m, 1, 2) = 0.;                      \
    MAT33_ELMT(_m, 2, 0) = 0.;                      \
    MAT33_ELMT(_m, 2, 1) = 0.;                      \
    MAT33_ELMT(_m, 2, 2) = _d22;                    \
  }


/*
 * Rotation Matrices
 */

/* initialises a matrix to identity */
#define FLOAT_RMAT_ZERO(_rm) FLOAT_MAT33_DIAG(_rm, 1., 1., 1.)

/* initialises a rotation matrix from unit vector axis and angle */
#define FLOAT_RMAT_OF_AXIS_ANGLE(_rm, _uv, _an) {           \
                                        \
    const float ux2  = _uv.x*_uv.x;                 \
    const float uy2  = _uv.y*_uv.y;                 \
    const float uz2  = _uv.z*_uv.z;                 \
    const float uxuy = _uv.x*_uv.y;                 \
    const float uyuz = _uv.y*_uv.z;                 \
    const float uxuz = _uv.x*_uv.z;                 \
    const float can  = cosf(_an);                   \
    const float san  = sinf(_an);                   \
    const float one_m_can = (1. - can);                 \
                                        \
    RMAT_ELMT(_rm, 0, 0) = ux2 + (1.-ux2)*can;              \
    RMAT_ELMT(_rm, 0, 1) = uxuy*one_m_can + _uv.z*san;          \
    RMAT_ELMT(_rm, 0, 2) = uxuz*one_m_can - _uv.y*san;          \
    RMAT_ELMT(_rm, 1, 0) = uxuy*one_m_can - _uv.z*san;          \
    RMAT_ELMT(_rm, 1, 1) = uy2 + (1.-uy2)*can;              \
    RMAT_ELMT(_rm, 1, 2) = uyuz*one_m_can + _uv.x*san;          \
    RMAT_ELMT(_rm, 2, 0) = uxuz*one_m_can + _uv.y*san;          \
    RMAT_ELMT(_rm, 2, 1) = uyuz*one_m_can - _uv.x*san;          \
    RMAT_ELMT(_rm, 2, 2) = uz2 + (1.-uz2)*can;              \
                                        \
  }

/* multiply _vin by _rmat, store in _vout */
#define FLOAT_RMAT_VECT3_MUL(_vout, _rmat, _vin) RMAT_VECT3_MUL(_vout, _rmat, _vin)
#define FLOAT_RMAT_VECT3_TRANSP_MUL(_vout, _rmat, _vin) RMAT_VECT3_TRANSP_MUL(_vout, _rmat, _vin)

#define FLOAT_RMAT_TRANSP_RATEMULT(_vb, _m_b2a, _va) {          \
    (_vb).p = ( (_m_b2a).m[0]*(_va).p + (_m_b2a).m[3]*(_va).q + (_m_b2a).m[6]*(_va).r); \
    (_vb).q = ( (_m_b2a).m[1]*(_va).p + (_m_b2a).m[4]*(_va).q + (_m_b2a).m[7]*(_va).r); \
    (_vb).r = ( (_m_b2a).m[2]*(_va).p + (_m_b2a).m[5]*(_va).q + (_m_b2a).m[8]*(_va).r); \
  }

#define FLOAT_RMAT_RATEMULT(_vb, _m_a2b, _va) {             \
    (_vb).p = ( (_m_a2b).m[0]*(_va).p + (_m_a2b).m[1]*(_va).q + (_m_a2b).m[2]*(_va).r); \
    (_vb).q = ( (_m_a2b).m[3]*(_va).p + (_m_a2b).m[4]*(_va).q + (_m_a2b).m[5]*(_va).r); \
    (_vb).r = ( (_m_a2b).m[6]*(_va).p + (_m_a2b).m[7]*(_va).q + (_m_a2b).m[8]*(_va).r); \
  }

/* _m_a2c = _m_a2b comp _m_b2c , aka  _m_a2c = _m_b2c * _m_a2b */
#define FLOAT_RMAT_COMP(_m_a2c, _m_a2b, _m_b2c) {           \
    _m_a2c.m[0] = (_m_b2c.m[0]*_m_a2b.m[0] + _m_b2c.m[1]*_m_a2b.m[3] + _m_b2c.m[2]*_m_a2b.m[6]); \
    _m_a2c.m[1] = (_m_b2c.m[0]*_m_a2b.m[1] + _m_b2c.m[1]*_m_a2b.m[4] + _m_b2c.m[2]*_m_a2b.m[7]); \
    _m_a2c.m[2] = (_m_b2c.m[0]*_m_a2b.m[2] + _m_b2c.m[1]*_m_a2b.m[5] + _m_b2c.m[2]*_m_a2b.m[8]); \
    _m_a2c.m[3] = (_m_b2c.m[3]*_m_a2b.m[0] + _m_b2c.m[4]*_m_a2b.m[3] + _m_b2c.m[5]*_m_a2b.m[6]); \
    _m_a2c.m[4] = (_m_b2c.m[3]*_m_a2b.m[1] + _m_b2c.m[4]*_m_a2b.m[4] + _m_b2c.m[5]*_m_a2b.m[7]); \
    _m_a2c.m[5] = (_m_b2c.m[3]*_m_a2b.m[2] + _m_b2c.m[4]*_m_a2b.m[5] + _m_b2c.m[5]*_m_a2b.m[8]); \
    _m_a2c.m[6] = (_m_b2c.m[6]*_m_a2b.m[0] + _m_b2c.m[7]*_m_a2b.m[3] + _m_b2c.m[8]*_m_a2b.m[6]); \
    _m_a2c.m[7] = (_m_b2c.m[6]*_m_a2b.m[1] + _m_b2c.m[7]*_m_a2b.m[4] + _m_b2c.m[8]*_m_a2b.m[7]); \
    _m_a2c.m[8] = (_m_b2c.m[6]*_m_a2b.m[2] + _m_b2c.m[7]*_m_a2b.m[5] + _m_b2c.m[8]*_m_a2b.m[8]); \
  }


/* _m_a2b = _m_a2c comp_inv _m_b2c , aka  _m_a2b = inv(_m_b2c) * _m_a2c */
#define FLOAT_RMAT_COMP_INV(_m_a2b, _m_a2c, _m_b2c) {           \
    _m_a2b.m[0] = (_m_b2c.m[0]*_m_a2c.m[0] + _m_b2c.m[3]*_m_a2c.m[3] + _m_b2c.m[6]*_m_a2c.m[6]); \
    _m_a2b.m[1] = (_m_b2c.m[0]*_m_a2c.m[1] + _m_b2c.m[3]*_m_a2c.m[4] + _m_b2c.m[6]*_m_a2c.m[7]); \
    _m_a2b.m[2] = (_m_b2c.m[0]*_m_a2c.m[2] + _m_b2c.m[3]*_m_a2c.m[5] + _m_b2c.m[6]*_m_a2c.m[8]); \
    _m_a2b.m[3] = (_m_b2c.m[1]*_m_a2c.m[0] + _m_b2c.m[4]*_m_a2c.m[3] + _m_b2c.m[7]*_m_a2c.m[6]); \
    _m_a2b.m[4] = (_m_b2c.m[1]*_m_a2c.m[1] + _m_b2c.m[4]*_m_a2c.m[4] + _m_b2c.m[7]*_m_a2c.m[7]); \
    _m_a2b.m[5] = (_m_b2c.m[1]*_m_a2c.m[2] + _m_b2c.m[4]*_m_a2c.m[5] + _m_b2c.m[7]*_m_a2c.m[8]); \
    _m_a2b.m[6] = (_m_b2c.m[2]*_m_a2c.m[0] + _m_b2c.m[5]*_m_a2c.m[3] + _m_b2c.m[8]*_m_a2c.m[6]); \
    _m_a2b.m[7] = (_m_b2c.m[2]*_m_a2c.m[1] + _m_b2c.m[5]*_m_a2c.m[4] + _m_b2c.m[8]*_m_a2c.m[7]); \
    _m_a2b.m[8] = (_m_b2c.m[2]*_m_a2c.m[2] + _m_b2c.m[5]*_m_a2c.m[5] + _m_b2c.m[8]*_m_a2c.m[8]); \
  }


/* _m_b2a = inv(_m_a2b) = transp(_m_a2b) */
#define FLOAT_RMAT_INV(_m_b2a, _m_a2b) {            \
    RMAT_ELMT(_m_b2a, 0, 0) = RMAT_ELMT(_m_a2b, 0, 0);      \
    RMAT_ELMT(_m_b2a, 0, 1) = RMAT_ELMT(_m_a2b, 1, 0);      \
    RMAT_ELMT(_m_b2a, 0, 2) = RMAT_ELMT(_m_a2b, 2, 0);      \
    RMAT_ELMT(_m_b2a, 1, 0) = RMAT_ELMT(_m_a2b, 0, 1);      \
    RMAT_ELMT(_m_b2a, 1, 1) = RMAT_ELMT(_m_a2b, 1, 1);      \
    RMAT_ELMT(_m_b2a, 1, 2) = RMAT_ELMT(_m_a2b, 2, 1);      \
    RMAT_ELMT(_m_b2a, 2, 0) = RMAT_ELMT(_m_a2b, 0, 2);      \
    RMAT_ELMT(_m_b2a, 2, 1) = RMAT_ELMT(_m_a2b, 1, 2);      \
    RMAT_ELMT(_m_b2a, 2, 2) = RMAT_ELMT(_m_a2b, 2, 2);      \
  }

#define FLOAT_RMAT_NORM(_m) (                       \
    sqrtf(SQUARE((_m).m[0])+ SQUARE((_m).m[1])+ SQUARE((_m).m[2])+  \
      SQUARE((_m).m[3])+ SQUARE((_m).m[4])+ SQUARE((_m).m[5])+  \
      SQUARE((_m).m[6])+ SQUARE((_m).m[7])+ SQUARE((_m).m[8]))  \
    )

#define FLOAT_RMAT_OF_EULERS(_rm, _e) FLOAT_RMAT_OF_EULERS_321(_rm, _e)

/* C n->b rotation matrix */
#define FLOAT_RMAT_OF_EULERS_321(_rm, _e) {             \
                                        \
    const float sphi   = sinf((_e).phi);                \
    const float cphi   = cosf((_e).phi);                \
    const float stheta = sinf((_e).theta);              \
    const float ctheta = cosf((_e).theta);              \
    const float spsi   = sinf((_e).psi);                \
    const float cpsi   = cosf((_e).psi);                \
                                        \
    RMAT_ELMT(_rm, 0, 0) = ctheta*cpsi;                 \
    RMAT_ELMT(_rm, 0, 1) = ctheta*spsi;                 \
    RMAT_ELMT(_rm, 0, 2) = -stheta;                 \
    RMAT_ELMT(_rm, 1, 0) = sphi*stheta*cpsi - cphi*spsi;        \
    RMAT_ELMT(_rm, 1, 1) = sphi*stheta*spsi + cphi*cpsi;        \
    RMAT_ELMT(_rm, 1, 2) = sphi*ctheta;                 \
    RMAT_ELMT(_rm, 2, 0) = cphi*stheta*cpsi + sphi*spsi;        \
    RMAT_ELMT(_rm, 2, 1) = cphi*stheta*spsi - sphi*cpsi;        \
    RMAT_ELMT(_rm, 2, 2) = cphi*ctheta;                 \
                                        \
  }


#define FLOAT_RMAT_OF_EULERS_312(_rm, _e) {             \
                                        \
    const float sphi   = sinf((_e).phi);                \
    const float cphi   = cosf((_e).phi);                \
    const float stheta = sinf((_e).theta);              \
    const float ctheta = cosf((_e).theta);              \
    const float spsi   = sinf((_e).psi);                \
    const float cpsi   = cosf((_e).psi);                \
                                        \
    RMAT_ELMT(_rm, 0, 0) =  ctheta*cpsi - sphi * stheta * spsi;     \
    RMAT_ELMT(_rm, 0, 1) =  ctheta*spsi + sphi * stheta * cpsi;     \
    RMAT_ELMT(_rm, 0, 2) = -cphi * stheta;              \
    RMAT_ELMT(_rm, 1, 0) = -cphi * spsi;                \
    RMAT_ELMT(_rm, 1, 1) =  cphi * cpsi;                \
    RMAT_ELMT(_rm, 1, 2) =  sphi;                   \
    RMAT_ELMT(_rm, 2, 0) =  stheta*cpsi + sphi*ctheta*spsi;     \
    RMAT_ELMT(_rm, 2, 1) =  stheta*spsi - sphi*ctheta*cpsi;     \
    RMAT_ELMT(_rm, 2, 2) =  cphi*ctheta;                \
                                        \
  }


/* C n->b rotation matrix */
#define FLOAT_RMAT_OF_QUAT(_rm, _q) {                   \
    const float _a = M_SQRT2*(_q).qi;                   \
    const float _b = M_SQRT2*(_q).qx;                   \
    const float _c = M_SQRT2*(_q).qy;                   \
    const float _d = M_SQRT2*(_q).qz;                   \
    const float a2_1 = _a*_a-1;                     \
    const float ab = _a*_b;                     \
    const float ac = _a*_c;                     \
    const float ad = _a*_d;                     \
    const float bc = _b*_c;                     \
    const float bd = _b*_d;                     \
    const float cd = _c*_d;                     \
    RMAT_ELMT(_rm, 0, 0) = a2_1+_b*_b;                  \
    RMAT_ELMT(_rm, 0, 1) = bc+ad;                   \
    RMAT_ELMT(_rm, 0, 2) = bd-ac;                   \
    RMAT_ELMT(_rm, 1, 0) = bc-ad;                   \
    RMAT_ELMT(_rm, 1, 1) = a2_1+_c*_c;                  \
    RMAT_ELMT(_rm, 1, 2) = cd+ab;                   \
    RMAT_ELMT(_rm, 2, 0) = bd+ac;                   \
    RMAT_ELMT(_rm, 2, 1) = cd-ab;                   \
    RMAT_ELMT(_rm, 2, 2) = a2_1+_d*_d;                  \
  }

/* in place first order integration of a rotation matrix */
#define FLOAT_RMAT_INTEGRATE_FI(_rm, _omega, _dt ) {            \
    struct FloatRMat exp_omega_dt = {                   \
      { 1.        ,  dt*omega.r, -dt*omega.q,               \
    -dt*omega.r,  1.        ,  dt*omega.p,              \
    dt*omega.q, -dt*omega.p,  1.                       }};      \
    struct FloatRMat R_tdt;                     \
    FLOAT_RMAT_COMP(R_tdt, _rm, exp_omega_dt);              \
    memcpy(&(_rm), &R_tdt, sizeof(R_tdt));              \
  }


static inline float renorm_factor(float n) {
  if (n < 1.5625f && n > 0.64f)
    return .5 * (3-n);
  else if (n < 100.0f && n > 0.01f)
    return  1. / sqrtf(n);
  else
    return 0.;
}

static inline float float_rmat_reorthogonalize(struct FloatRMat* rm) {

  const struct FloatVect3 r0 = {RMAT_ELMT(*rm, 0,0),
                                RMAT_ELMT(*rm, 0,1),
                                RMAT_ELMT(*rm, 0,2)};
  const struct FloatVect3 r1 = {RMAT_ELMT(*rm, 1,0),
                                RMAT_ELMT(*rm, 1,1),
                                RMAT_ELMT(*rm, 1,2)};
  float _err = -0.5*FLOAT_VECT3_DOT_PRODUCT(r0, r1);
  struct FloatVect3 r0_t;
  VECT3_SUM_SCALED(r0_t, r0, r1, _err);
  struct FloatVect3 r1_t;
  VECT3_SUM_SCALED(r1_t,  r1, r0, _err);
  struct FloatVect3 r2_t;
  FLOAT_VECT3_CROSS_PRODUCT(r2_t, r0_t, r1_t);
  float s = renorm_factor(FLOAT_VECT3_NORM2(r0_t));
  MAT33_ROW_VECT3_SMUL(*rm, 0, r0_t, s);
  s = renorm_factor(FLOAT_VECT3_NORM2(r1_t));
  MAT33_ROW_VECT3_SMUL(*rm, 1, r1_t, s);
  s = renorm_factor(FLOAT_VECT3_NORM2(r2_t));
  MAT33_ROW_VECT3_SMUL(*rm, 2, r2_t, s);

  return _err;

}


/*
 * Quaternions
 */

#define FLOAT_QUAT_ZERO(_q) QUAT_ASSIGN(_q, 1., 0., 0., 0.)

/* _q += _qa */
#define FLOAT_QUAT_ADD(_qo, _qi) QUAT_ADD(_qo, _qi)

/* _qo = _qi * _s */
#define FLOAT_QUAT_SMUL(_qo, _qi, _s) QUAT_SMUL(_qo, _qi, _s)

#define FLOAT_QUAT_EXPLEMENTARY(b,a) QUAT_EXPLEMENTARY(b,a)

#define FLOAT_QUAT_COPY(_qo, _qi) QUAT_COPY(_qo, _qi)

#define FLOAT_QUAT_NORM(_q) (sqrtf(SQUARE((_q).qi) + SQUARE((_q).qx)+   \
                                   SQUARE((_q).qy) + SQUARE((_q).qz)))

#define FLOAT_QUAT_NORMALIZE(_q) {       \
    float norm = FLOAT_QUAT_NORM(_q);    \
    if (norm > FLT_MIN) {                \
      (_q).qi = (_q).qi / norm;          \
      (_q).qx = (_q).qx / norm;          \
      (_q).qy = (_q).qy / norm;          \
      (_q).qz = (_q).qz / norm;          \
    }                                    \
  }

#define FLOAT_QUAT_INVERT(_qo, _qi) QUAT_INVERT(_qo, _qi)

#define FLOAT_QUAT_WRAP_SHORTEST(_q) {                  \
    if ((_q).qi < 0.)                                   \
      QUAT_EXPLEMENTARY(_q,_q);                     \
  }

/* _a2c = _a2b comp _b2c , aka  _a2c = _a2b * _b2c */
#define FLOAT_QUAT_COMP_NORM_SHORTEST(_a2c, _a2b, _b2c) {       \
    FLOAT_QUAT_COMP(_a2c, _a2b, _b2c);                  \
    FLOAT_QUAT_WRAP_SHORTEST(_a2c);                 \
    FLOAT_QUAT_NORMALIZE(_a2c);                     \
  }

/* _a2c = _a2b comp _b2c , aka  _a2c = _a2b * _b2c */
#define FLOAT_QUAT_COMP(_a2c, _a2b, _b2c) {             \
    (_a2c).qi = (_a2b).qi*(_b2c).qi - (_a2b).qx*(_b2c).qx - (_a2b).qy*(_b2c).qy - (_a2b).qz*(_b2c).qz; \
    (_a2c).qx = (_a2b).qi*(_b2c).qx + (_a2b).qx*(_b2c).qi + (_a2b).qy*(_b2c).qz - (_a2b).qz*(_b2c).qy; \
    (_a2c).qy = (_a2b).qi*(_b2c).qy - (_a2b).qx*(_b2c).qz + (_a2b).qy*(_b2c).qi + (_a2b).qz*(_b2c).qx; \
    (_a2c).qz = (_a2b).qi*(_b2c).qz + (_a2b).qx*(_b2c).qy - (_a2b).qy*(_b2c).qx + (_a2b).qz*(_b2c).qi; \
  }

#define FLOAT_QUAT_MULT(_a2c, _a2b, _b2c) FLOAT_QUAT_COMP(_a2c, _a2b, _b2c)

/* _a2b = _a2c comp_inv _b2c , aka  _a2b = _a2c * inv(_b2c) */
#define FLOAT_QUAT_COMP_INV_NORM_SHORTEST(_a2b, _a2c, _b2c) {       \
    FLOAT_QUAT_COMP_INV(_a2b, _a2c, _b2c);              \
    FLOAT_QUAT_WRAP_SHORTEST(_a2b);                 \
    FLOAT_QUAT_NORMALIZE(_a2b);                     \
  }

/* _a2b = _a2c comp_inv _b2c , aka  _a2b = _a2c * inv(_b2c) */
#define FLOAT_QUAT_COMP_INV(_a2b, _a2c, _b2c) {             \
    (_a2b).qi =  (_a2c).qi*(_b2c).qi + (_a2c).qx*(_b2c).qx + (_a2c).qy*(_b2c).qy + (_a2c).qz*(_b2c).qz; \
    (_a2b).qx = -(_a2c).qi*(_b2c).qx + (_a2c).qx*(_b2c).qi - (_a2c).qy*(_b2c).qz + (_a2c).qz*(_b2c).qy; \
    (_a2b).qy = -(_a2c).qi*(_b2c).qy + (_a2c).qx*(_b2c).qz + (_a2c).qy*(_b2c).qi - (_a2c).qz*(_b2c).qx; \
    (_a2b).qz = -(_a2c).qi*(_b2c).qz - (_a2c).qx*(_b2c).qy + (_a2c).qy*(_b2c).qx + (_a2c).qz*(_b2c).qi; \
  }

/* _b2c = _a2b inv_comp _a2c , aka  _b2c = inv(_a2b) * _a2c */
#define FLOAT_QUAT_INV_COMP_NORM_SHORTEST(_b2c, _a2b, _a2c) {       \
    FLOAT_QUAT_INV_COMP(_b2c, _a2b, _a2c);              \
    FLOAT_QUAT_WRAP_SHORTEST(_b2c);                 \
    FLOAT_QUAT_NORMALIZE(_b2c);                     \
  }

/* _b2c = _a2b inv_comp _a2c , aka  _b2c = inv(_a2b) * _a2c */
#define FLOAT_QUAT_INV_COMP(_b2c, _a2b, _a2c) {             \
    (_b2c).qi = (_a2b).qi*(_a2c).qi + (_a2b).qx*(_a2c).qx + (_a2b).qy*(_a2c).qy + (_a2b).qz*(_a2c).qz; \
    (_b2c).qx = (_a2b).qi*(_a2c).qx - (_a2b).qx*(_a2c).qi - (_a2b).qy*(_a2c).qz + (_a2b).qz*(_a2c).qy; \
    (_b2c).qy = (_a2b).qi*(_a2c).qy + (_a2b).qx*(_a2c).qz - (_a2b).qy*(_a2c).qi - (_a2b).qz*(_a2c).qx; \
    (_b2c).qz = (_a2b).qi*(_a2c).qz - (_a2b).qx*(_a2c).qy + (_a2b).qy*(_a2c).qx - (_a2b).qz*(_a2c).qi; \
  }

#define FLOAT_QUAT_DIFFERENTIAL(q_out, w, dt) {                 \
    const float v_norm = sqrt((w).p*(w).p + (w).q*(w).q + (w).r*(w).r); \
    const float c2 = cos(dt*v_norm/2.0);                \
    const float s2 = sin(dt*v_norm/2.0);                \
    if (v_norm < 1e-8) {                        \
      (q_out).qi = 1;                           \
      (q_out).qx = 0;                           \
      (q_out).qy = 0;                           \
      (q_out).qz = 0;                           \
    } else {                                \
      (q_out).qi = c2;                          \
      (q_out).qx = (w).p/v_norm * s2;                   \
      (q_out).qy = (w).q/v_norm * s2;                   \
      (q_out).qz = (w).r/v_norm * s2;                   \
    }                                   \
  }

/* in place quaternion integration with constante rotational velocity */
#define FLOAT_QUAT_INTEGRATE(_q, _omega, _dt) {             \
    const float no = FLOAT_RATES_NORM(_omega);              \
    if (no > FLT_MIN) {                         \
      const float a  = 0.5*no*(_dt);                \
      const float ca = cosf(a);                     \
      const float sa_ov_no = sinf(a)/no;                \
      const float dp = sa_ov_no*(_omega).p;             \
      const float dq = sa_ov_no*(_omega).q;             \
      const float dr = sa_ov_no*(_omega).r;             \
      const float qi = (_q).qi;                     \
      const float qx = (_q).qx;                     \
      const float qy = (_q).qy;                     \
      const float qz = (_q).qz;                     \
      (_q).qi = ca*qi - dp*qx - dq*qy - dr*qz;              \
      (_q).qx = dp*qi + ca*qx + dr*qy - dq*qz;              \
      (_q).qy = dq*qi - dr*qx + ca*qy + dp*qz;              \
      (_q).qz = dr*qi + dq*qx - dp*qy + ca*qz;              \
    }                                   \
  }

#define FLOAT_QUAT_VMULT(v_out, q, v_in) {          \
    const float qi2_M1_2  = (q).qi*(q).qi - 0.5;                \
    const float qiqx = (q).qi*(q).qx;                   \
    const float qiqy = (q).qi*(q).qy;                   \
    const float qiqz = (q).qi*(q).qz;                   \
          float m01  = (q).qx*(q).qy;   /* aka qxqy */          \
          float m02  = (q).qx*(q).qz;   /* aka qxqz */          \
          float m12  = (q).qy*(q).qz;   /* aka qyqz */          \
\
    const float m00  = qi2_M1_2 + (q).qx*(q).qx;                \
    const float m10  = m01 - qiqz;                  \
    const float m20  = m02 + qiqy;                  \
    const float m21  = m12 - qiqx;                  \
            m01 += qiqz;                        \
            m02 -= qiqy;                        \
            m12 += qiqx;                        \
    const float m11  = qi2_M1_2 + (q).qy*(q).qy;                \
    const float m22  = qi2_M1_2 + (q).qz*(q).qz;                \
    (v_out).x = 2*(m00 * (v_in).x + m01 * (v_in).y + m02 * (v_in).z);       \
    (v_out).y = 2*(m10 * (v_in).x + m11 * (v_in).y + m12 * (v_in).z);       \
    (v_out).z = 2*(m20 * (v_in).x + m21 * (v_in).y + m22 * (v_in).z);       \
  }

/* _qd = -0.5*omega(_r) * _q  */
#define FLOAT_QUAT_DERIVATIVE(_qd, _r, _q) {                \
    (_qd).qi = -0.5*( (_r).p*(_q).qx + (_r).q*(_q).qy + (_r).r*(_q).qz); \
    (_qd).qx = -0.5*(-(_r).p*(_q).qi - (_r).r*(_q).qy + (_r).q*(_q).qz); \
    (_qd).qy = -0.5*(-(_r).q*(_q).qi + (_r).r*(_q).qx - (_r).p*(_q).qz); \
    (_qd).qz = -0.5*(-(_r).r*(_q).qi - (_r).q*(_q).qx + (_r).p*(_q).qy); \
  }

/* _qd = -0.5*omega(_r) * _q  */
#define FLOAT_QUAT_DERIVATIVE_LAGRANGE(_qd, _r, _q) {           \
    const float K_LAGRANGE = 1.;                    \
    const float c = K_LAGRANGE * ( 1 - FLOAT_QUAT_NORM(_q)) / -0.5; \
    (_qd).qi = -0.5*(      c*(_q).qi + (_r).p*(_q).qx + (_r).q*(_q).qy + (_r).r*(_q).qz); \
    (_qd).qx = -0.5*(-(_r).p*(_q).qi +      c*(_q).qx - (_r).r*(_q).qy + (_r).q*(_q).qz); \
    (_qd).qy = -0.5*(-(_r).q*(_q).qi + (_r).r*(_q).qx +      c*(_q).qy - (_r).p*(_q).qz); \
    (_qd).qz = -0.5*(-(_r).r*(_q).qi - (_r).q*(_q).qx + (_r).p*(_q).qy +      c*(_q).qz); \
  }

#define FLOAT_QUAT_OF_EULERS(_q, _e) {                  \
                                        \
    const float phi2   = (_e).phi/2.0;                  \
    const float theta2 = (_e).theta/2.0;                \
    const float psi2   = (_e).psi/2.0;                  \
                                        \
    const float s_phi2   = sinf( phi2 );                \
    const float c_phi2   = cosf( phi2 );                \
    const float s_theta2 = sinf( theta2 );              \
    const float c_theta2 = cosf( theta2 );              \
    const float s_psi2   = sinf( psi2 );                \
    const float c_psi2   = cosf( psi2 );                \
                                    \
    (_q).qi =  c_phi2 * c_theta2 * c_psi2 + s_phi2 * s_theta2 * s_psi2; \
    (_q).qx = -c_phi2 * s_theta2 * s_psi2 + s_phi2 * c_theta2 * c_psi2; \
    (_q).qy =  c_phi2 * s_theta2 * c_psi2 + s_phi2 * c_theta2 * s_psi2; \
    (_q).qz =  c_phi2 * c_theta2 * s_psi2 - s_phi2 * s_theta2 * c_psi2; \
<<<<<<< HEAD
                                        \
  }

#define FLOAT_QUAT_OF_AXIS_ANGLE(_q, _uv, _an) {    \
    const float san = sinf((_an)/2.);               \
    (_q).qi = cosf((_an)/2.);                       \
    (_q).qx = san * (_uv).x;                        \
    (_q).qy = san * (_uv).y;                        \
    (_q).qz = san * (_uv).z;                        \
  }

#define FLOAT_QUAT_OF_RMAT(_q, _r) {                                    \
    const float tr = RMAT_TRACE((_r));                                  \
    if (tr > 0) {                                                       \
      const float two_qi = sqrtf(1.+tr);                                \
      const float four_qi = 2. * two_qi;                                \
      (_q).qi = 0.5 * two_qi;                                           \
      (_q).qx =  (RMAT_ELMT((_r), 1, 2)-RMAT_ELMT((_r), 2, 1))/four_qi; \
      (_q).qy =  (RMAT_ELMT((_r), 2, 0)-RMAT_ELMT((_r), 0, 2))/four_qi; \
      (_q).qz =  (RMAT_ELMT((_r), 0, 1)-RMAT_ELMT((_r), 1, 0))/four_qi; \
      /*printf("tr > 0\n");*/                                           \
    }                                                                   \
    else {                                                              \
      if (RMAT_ELMT((_r), 0, 0) > RMAT_ELMT((_r), 1, 1) &&              \
          RMAT_ELMT((_r), 0, 0) > RMAT_ELMT((_r), 2, 2)) {              \
        const float two_qx = sqrtf(RMAT_ELMT((_r), 0, 0) -RMAT_ELMT((_r), 1, 1) \
                                   -RMAT_ELMT((_r), 2, 2) + 1);         \
        const float four_qx = 2. * two_qx;                              \
        (_q).qi = (RMAT_ELMT((_r), 1, 2)-RMAT_ELMT((_r), 2, 1))/four_qx; \
        (_q).qx = 0.5 * two_qx;                                         \
        (_q).qy = (RMAT_ELMT((_r), 0, 1)+RMAT_ELMT((_r), 1, 0))/four_qx; \
        (_q).qz = (RMAT_ELMT((_r), 2, 0)+RMAT_ELMT((_r), 0, 2))/four_qx; \
        /*printf("m00 largest\n");*/                                    \
      }                                                                 \
      else if (RMAT_ELMT((_r), 1, 1) > RMAT_ELMT((_r), 2, 2)) {         \
        const float two_qy =                                            \
          sqrtf(RMAT_ELMT((_r), 1, 1) - RMAT_ELMT((_r), 0, 0) - RMAT_ELMT((_r), 2, 2) + 1); \
        const float four_qy = 2. * two_qy;                              \
        (_q).qi = (RMAT_ELMT((_r), 2, 0) - RMAT_ELMT((_r), 0, 2))/four_qy; \
        (_q).qx = (RMAT_ELMT((_r), 0, 1) + RMAT_ELMT((_r), 1, 0))/four_qy; \
        (_q).qy = 0.5 * two_qy;                                         \
        (_q).qz = (RMAT_ELMT((_r), 1, 2) + RMAT_ELMT((_r), 2, 1))/four_qy; \
        /*printf("m11 largest\n");*/                                    \
      }                                                                 \
      else {                                                            \
        const float two_qz =                                            \
          sqrtf(RMAT_ELMT((_r), 2, 2) - RMAT_ELMT((_r), 0, 0) - RMAT_ELMT((_r), 1, 1) + 1); \
        const float four_qz = 2. * two_qz;                              \
        (_q).qi = (RMAT_ELMT((_r), 0, 1)- RMAT_ELMT((_r), 1, 0))/four_qz; \
        (_q).qx = (RMAT_ELMT((_r), 2, 0)+ RMAT_ELMT((_r), 0, 2))/four_qz; \
        (_q).qy = (RMAT_ELMT((_r), 1, 2)+ RMAT_ELMT((_r), 2, 1))/four_qz; \
        (_q).qz = 0.5 * two_qz;                                         \
        /*printf("m22 largest\n");*/                                    \
      }                                                                 \
    }                                                                   \
=======
    									\
  }

#define FLOAT_QUAT_OF_AXIS_ANGLE(_q, _uv, _an) {		\
    const float san = sinf(_an/2.);				\
    _q.qi = cosf(_an/2.);					\
    _q.qx = san * _uv.x;					\
    _q.qy = san * _uv.y;					\
    _q.qz = san * _uv.z;					\
  }

#define FLOAT_QUAT_OF_ORIENTATION_VECT(_q, _ov) {                       \
    const float ov_norm = sqrtf((_ov).x*(_ov).x + (_ov).y*(_ov).y + (_ov).z*(_ov).z); \
    if (ov_norm < 1e-8) {                                               \
      (_q).qi = 1;                                                      \
      (_q).qx = 0;                                                      \
      (_q).qy = 0;                                                      \
      (_q).qz = 0;                                                      \
    } else {                                                            \
      const float s2_normalized = sinf(ov_norm/2.0) / ov_norm;          \
      (_q).qi = cosf(ov_norm/2.0);                                      \
      (_q).qx = (_ov).x * s2_normalized;                                \
      (_q).qy = (_ov).y * s2_normalized;                                \
      (_q).qz = (_ov).z * s2_normalized;                                \
    }                                                                   \
  }

#define FLOAT_QUAT_OF_RMAT(_q, _r) {					\
    const float tr = RMAT_TRACE(_r);					\
    if (tr > 0) {							\
      const float two_qi = sqrtf(1.+tr);				\
      const float four_qi = 2. * two_qi;				\
      _q.qi = 0.5 * two_qi;						\
      _q.qx =  (RMAT_ELMT(_r, 1, 2)-RMAT_ELMT(_r, 2, 1))/four_qi;	\
      _q.qy =  (RMAT_ELMT(_r, 2, 0)-RMAT_ELMT(_r, 0, 2))/four_qi;	\
      _q.qz =  (RMAT_ELMT(_r, 0, 1)-RMAT_ELMT(_r, 1, 0))/four_qi;	\
      /*printf("tr > 0\n");*/						\
    }									\
    else {								\
      if (RMAT_ELMT(_r, 0, 0) > RMAT_ELMT(_r, 1, 1) &&			\
	  RMAT_ELMT(_r, 0, 0) > RMAT_ELMT(_r, 2, 2)) {			\
	const float two_qx = sqrtf(RMAT_ELMT(_r, 0, 0) -RMAT_ELMT(_r, 1, 1) \
				   -RMAT_ELMT(_r, 2, 2) + 1);		\
	const float four_qx = 2. * two_qx;				\
	_q.qi = (RMAT_ELMT(_r, 1, 2)-RMAT_ELMT(_r, 2, 1))/four_qx;	\
	_q.qx = 0.5 * two_qx;						\
	_q.qy = (RMAT_ELMT(_r, 0, 1)+RMAT_ELMT(_r, 1, 0))/four_qx;	\
	_q.qz = (RMAT_ELMT(_r, 2, 0)+RMAT_ELMT(_r, 0, 2))/four_qx;	\
	/*printf("m00 largest\n");*/					\
      }									\
      else if (RMAT_ELMT(_r, 1, 1) > RMAT_ELMT(_r, 2, 2)) {		\
	const float two_qy =						\
	  sqrtf(RMAT_ELMT(_r, 1, 1) - RMAT_ELMT(_r, 0, 0) - RMAT_ELMT(_r, 2, 2) + 1); \
	const float four_qy = 2. * two_qy;				\
	_q.qi = (RMAT_ELMT(_r, 2, 0) - RMAT_ELMT(_r, 0, 2))/four_qy;	\
	_q.qx = (RMAT_ELMT(_r, 0, 1) + RMAT_ELMT(_r, 1, 0))/four_qy;	\
	_q.qy = 0.5 * two_qy;						\
	_q.qz = (RMAT_ELMT(_r, 1, 2) + RMAT_ELMT(_r, 2, 1))/four_qy;	\
	/*printf("m11 largest\n");*/					\
      }									\
      else {								\
	const float two_qz =						\
	  sqrtf(RMAT_ELMT(_r, 2, 2) - RMAT_ELMT(_r, 0, 0) - RMAT_ELMT(_r, 1, 1) + 1); \
	const float four_qz = 2. * two_qz;				\
	_q.qi = (RMAT_ELMT(_r, 0, 1)- RMAT_ELMT(_r, 1, 0))/four_qz;	\
	_q.qx = (RMAT_ELMT(_r, 2, 0)+ RMAT_ELMT(_r, 0, 2))/four_qz;	\
	_q.qy = (RMAT_ELMT(_r, 1, 2)+ RMAT_ELMT(_r, 2, 1))/four_qz;	\
	_q.qz = 0.5 * two_qz;						\
     	/*printf("m22 largest\n");*/					\
      }									\
    }									\
>>>>>>> 25609e0c
  }


/*
 *  Euler angles
 */

#define FLOAT_EULERS_ZERO(_e) EULERS_ASSIGN(_e, 0., 0., 0.);

#define FLOAT_EULERS_NORM(_e) (sqrtf(SQUARE((_e).phi)+SQUARE((_e).theta)+SQUARE((_e).psi))) ;

#define FLOAT_EULERS_OF_RMAT(_e, _rm) {                 \
                                        \
    const float dcm00 = (_rm).m[0];                 \
    const float dcm01 = (_rm).m[1];                 \
    const float dcm02 = (_rm).m[2];                 \
    const float dcm12 = (_rm).m[5];                 \
    const float dcm22 = (_rm).m[8];                 \
    (_e).phi   = atan2f( dcm12, dcm22 );                \
    (_e).theta = -asinf( dcm02 );                   \
    (_e).psi   = atan2f( dcm01, dcm00 );                \
                                    \
  }

#define FLOAT_EULERS_OF_QUAT(_e, _q) {                  \
                                    \
    const float qx2  = (_q).qx*(_q).qx;                 \
    const float qy2  = (_q).qy*(_q).qy;                 \
    const float qz2  = (_q).qz*(_q).qz;                 \
    const float qiqx = (_q).qi*(_q).qx;                 \
    const float qiqy = (_q).qi*(_q).qy;                 \
    const float qiqz = (_q).qi*(_q).qz;                 \
    const float qxqy = (_q).qx*(_q).qy;                 \
    const float qxqz = (_q).qx*(_q).qz;                 \
    const float qyqz = (_q).qy*(_q).qz;                 \
    const float dcm00 = 1.0 - 2.*(  qy2 +  qz2 );           \
    const float dcm01 =       2.*( qxqy + qiqz );           \
    const float dcm02 =       2.*( qxqz - qiqy );           \
    const float dcm12 =       2.*( qyqz + qiqx );           \
    const float dcm22 = 1.0 - 2.*(  qx2 +  qy2 );           \
                                    \
    (_e).phi = atan2f( dcm12, dcm22 );                  \
    (_e).theta = -asinf( dcm02 );                   \
    (_e).psi = atan2f( dcm01, dcm00 );                  \
                                    \
  }





#endif /* PPRZ_ALGEBRA_FLOAT_H */<|MERGE_RESOLUTION|>--- conflicted
+++ resolved
@@ -636,7 +636,6 @@
     (_q).qx = -c_phi2 * s_theta2 * s_psi2 + s_phi2 * c_theta2 * c_psi2; \
     (_q).qy =  c_phi2 * s_theta2 * c_psi2 + s_phi2 * c_theta2 * s_psi2; \
     (_q).qz =  c_phi2 * c_theta2 * s_psi2 - s_phi2 * s_theta2 * c_psi2; \
-<<<<<<< HEAD
                                         \
   }
 
@@ -646,6 +645,22 @@
     (_q).qx = san * (_uv).x;                        \
     (_q).qy = san * (_uv).y;                        \
     (_q).qz = san * (_uv).z;                        \
+  }
+
+#define FLOAT_QUAT_OF_ORIENTATION_VECT(_q, _ov) {                       \
+    const float ov_norm = sqrtf((_ov).x*(_ov).x + (_ov).y*(_ov).y + (_ov).z*(_ov).z); \
+    if (ov_norm < 1e-8) {                                               \
+      (_q).qi = 1;                                                      \
+      (_q).qx = 0;                                                      \
+      (_q).qy = 0;                                                      \
+      (_q).qz = 0;                                                      \
+    } else {                                                            \
+      const float s2_normalized = sinf(ov_norm/2.0) / ov_norm;          \
+      (_q).qi = cosf(ov_norm/2.0);                                      \
+      (_q).qx = (_ov).x * s2_normalized;                                \
+      (_q).qy = (_ov).y * s2_normalized;                                \
+      (_q).qz = (_ov).z * s2_normalized;                                \
+    }                                                                   \
   }
 
 #define FLOAT_QUAT_OF_RMAT(_q, _r) {                                    \
@@ -692,79 +707,6 @@
         /*printf("m22 largest\n");*/                                    \
       }                                                                 \
     }                                                                   \
-=======
-    									\
-  }
-
-#define FLOAT_QUAT_OF_AXIS_ANGLE(_q, _uv, _an) {		\
-    const float san = sinf(_an/2.);				\
-    _q.qi = cosf(_an/2.);					\
-    _q.qx = san * _uv.x;					\
-    _q.qy = san * _uv.y;					\
-    _q.qz = san * _uv.z;					\
-  }
-
-#define FLOAT_QUAT_OF_ORIENTATION_VECT(_q, _ov) {                       \
-    const float ov_norm = sqrtf((_ov).x*(_ov).x + (_ov).y*(_ov).y + (_ov).z*(_ov).z); \
-    if (ov_norm < 1e-8) {                                               \
-      (_q).qi = 1;                                                      \
-      (_q).qx = 0;                                                      \
-      (_q).qy = 0;                                                      \
-      (_q).qz = 0;                                                      \
-    } else {                                                            \
-      const float s2_normalized = sinf(ov_norm/2.0) / ov_norm;          \
-      (_q).qi = cosf(ov_norm/2.0);                                      \
-      (_q).qx = (_ov).x * s2_normalized;                                \
-      (_q).qy = (_ov).y * s2_normalized;                                \
-      (_q).qz = (_ov).z * s2_normalized;                                \
-    }                                                                   \
-  }
-
-#define FLOAT_QUAT_OF_RMAT(_q, _r) {					\
-    const float tr = RMAT_TRACE(_r);					\
-    if (tr > 0) {							\
-      const float two_qi = sqrtf(1.+tr);				\
-      const float four_qi = 2. * two_qi;				\
-      _q.qi = 0.5 * two_qi;						\
-      _q.qx =  (RMAT_ELMT(_r, 1, 2)-RMAT_ELMT(_r, 2, 1))/four_qi;	\
-      _q.qy =  (RMAT_ELMT(_r, 2, 0)-RMAT_ELMT(_r, 0, 2))/four_qi;	\
-      _q.qz =  (RMAT_ELMT(_r, 0, 1)-RMAT_ELMT(_r, 1, 0))/four_qi;	\
-      /*printf("tr > 0\n");*/						\
-    }									\
-    else {								\
-      if (RMAT_ELMT(_r, 0, 0) > RMAT_ELMT(_r, 1, 1) &&			\
-	  RMAT_ELMT(_r, 0, 0) > RMAT_ELMT(_r, 2, 2)) {			\
-	const float two_qx = sqrtf(RMAT_ELMT(_r, 0, 0) -RMAT_ELMT(_r, 1, 1) \
-				   -RMAT_ELMT(_r, 2, 2) + 1);		\
-	const float four_qx = 2. * two_qx;				\
-	_q.qi = (RMAT_ELMT(_r, 1, 2)-RMAT_ELMT(_r, 2, 1))/four_qx;	\
-	_q.qx = 0.5 * two_qx;						\
-	_q.qy = (RMAT_ELMT(_r, 0, 1)+RMAT_ELMT(_r, 1, 0))/four_qx;	\
-	_q.qz = (RMAT_ELMT(_r, 2, 0)+RMAT_ELMT(_r, 0, 2))/four_qx;	\
-	/*printf("m00 largest\n");*/					\
-      }									\
-      else if (RMAT_ELMT(_r, 1, 1) > RMAT_ELMT(_r, 2, 2)) {		\
-	const float two_qy =						\
-	  sqrtf(RMAT_ELMT(_r, 1, 1) - RMAT_ELMT(_r, 0, 0) - RMAT_ELMT(_r, 2, 2) + 1); \
-	const float four_qy = 2. * two_qy;				\
-	_q.qi = (RMAT_ELMT(_r, 2, 0) - RMAT_ELMT(_r, 0, 2))/four_qy;	\
-	_q.qx = (RMAT_ELMT(_r, 0, 1) + RMAT_ELMT(_r, 1, 0))/four_qy;	\
-	_q.qy = 0.5 * two_qy;						\
-	_q.qz = (RMAT_ELMT(_r, 1, 2) + RMAT_ELMT(_r, 2, 1))/four_qy;	\
-	/*printf("m11 largest\n");*/					\
-      }									\
-      else {								\
-	const float two_qz =						\
-	  sqrtf(RMAT_ELMT(_r, 2, 2) - RMAT_ELMT(_r, 0, 0) - RMAT_ELMT(_r, 1, 1) + 1); \
-	const float four_qz = 2. * two_qz;				\
-	_q.qi = (RMAT_ELMT(_r, 0, 1)- RMAT_ELMT(_r, 1, 0))/four_qz;	\
-	_q.qx = (RMAT_ELMT(_r, 2, 0)+ RMAT_ELMT(_r, 0, 2))/four_qz;	\
-	_q.qy = (RMAT_ELMT(_r, 1, 2)+ RMAT_ELMT(_r, 2, 1))/four_qz;	\
-	_q.qz = 0.5 * two_qz;						\
-     	/*printf("m22 largest\n");*/					\
-      }									\
-    }									\
->>>>>>> 25609e0c
   }
 
 
