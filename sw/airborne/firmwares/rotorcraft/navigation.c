--- conflicted
+++ resolved
@@ -440,67 +440,9 @@
   autopilot_set_mode(AP_MODE_FAILSAFE);
 }
 
-<<<<<<< HEAD
-
-/***********************************************************
- * built in navigation routines
- **********************************************************/
-
-void nav_circle(struct EnuCoor_i *wp_center, int32_t radius)
-{
-  if (radius == 0) {
-    VECT2_COPY(navigation_target, *wp_center);
-    dist2_to_wp = get_dist2_to_point(wp_center);
-  } else {
-    struct Int32Vect2 pos_diff;
-    VECT2_DIFF(pos_diff, *stateGetPositionEnu_i(), *wp_center);
-    // go back to half metric precision or values are too large
-    //INT32_VECT2_RSHIFT(pos_diff,pos_diff,INT32_POS_FRAC/2);
-    // store last qdr
-    int32_t last_qdr = nav_circle_qdr;
-    // compute qdr
-    nav_circle_qdr = int32_atan2(pos_diff.y, pos_diff.x);
-    // increment circle radians
-    if (nav_circle_radians != 0) {
-      int32_t angle_diff = nav_circle_qdr - last_qdr;
-      INT32_ANGLE_NORMALIZE(angle_diff);
-      nav_circle_radians += angle_diff;
-    } else {
-      // Smallest angle to increment at next step
-      nav_circle_radians = 1;
-    }
-
-    // direction of rotation
-    int8_t sign_radius = radius > 0 ? 1 : -1;
-    // absolute radius
-    int32_t abs_radius = abs(radius);
-    // carrot_angle
-    int32_t carrot_angle = ((CARROT_DIST << INT32_ANGLE_FRAC) / abs_radius);
-    Bound(carrot_angle, (INT32_ANGLE_PI / 16), INT32_ANGLE_PI_4);
-    carrot_angle = nav_circle_qdr - sign_radius * carrot_angle;
-    int32_t s_carrot, c_carrot;
-    PPRZ_ITRIG_SIN(s_carrot, carrot_angle);
-    PPRZ_ITRIG_COS(c_carrot, carrot_angle);
-    // compute setpoint
-    VECT2_ASSIGN(pos_diff, abs_radius * c_carrot, abs_radius * s_carrot);
-    INT32_VECT2_RSHIFT(pos_diff, pos_diff, INT32_TRIG_FRAC);
-    VECT2_SUM(navigation_target, *wp_center, pos_diff);
-  }
-  nav_circle_center = *wp_center;
-  nav_circle_radius = radius;
-  horizontal_mode = HORIZONTAL_MODE_CIRCLE;
-
-//  // Set z target TODO: nav set altitude (for some reason circle do not set z position)
-  navigation_target.z = nav_circle_center.z;
-}
-
-
-void nav_route(struct EnuCoor_i *wp_start, struct EnuCoor_i *wp_end)
-=======
 /** Register functions
  */
 void nav_register_stage_init(navigation_stage_init nav_stage_init)
->>>>>>> e7781e7b
 {
   nav.nav_stage_init = nav_stage_init;
 }
