/*
 * Copyright (C) 2009-2010 The Paparazzi Team
 *
 * This file is part of paparazzi.
 *
 * paparazzi is free software; you can redistribute it and/or modify
 * it under the terms of the GNU General Public License as published by
 * the Free Software Foundation; either version 2, or (at your option)
 * any later version.
 *
 * paparazzi is distributed in the hope that it will be useful,
 * but WITHOUT ANY WARRANTY; without even the implied warranty of
 * MERCHANTABILITY or FITNESS FOR A PARTICULAR PURPOSE.  See the
 * GNU General Public License for more details.
 *
 * You should have received a copy of the GNU General Public License
 * along with paparazzi; see the file COPYING.  If not, write to
 * the Free Software Foundation, 59 Temple Place - Suite 330,
 * Boston, MA 02111-1307, USA.
 */

/** @file guidance_v_adapt.h
 *  Adaptation bloc of the vertical guidance.
 *
 *  This is a dimension one kalman filter estimating
 *  the ratio of vertical acceleration over thrust command ( ~ invert of the mass )
 *  needed by the invert dynamic model to produce a nominal command
 */

#ifndef GUIDANCE_V_ADPT
#define GUIDANCE_V_ADPT

#include "paparazzi.h"

/** Adapt noise factor.
 *  Smaller values will make the filter to adapter faster
 *  Bigger values (slower adaptation) make the filter more robust to external perturbations
 *  Factor should always be >0
 */
#ifndef GUIDANCE_V_ADAPT_NOISE_FACTOR
#define GUIDANCE_V_ADAPT_NOISE_FACTOR 1.0
#endif

/** Filter is not fed if accel values are more than +/- MAX_ACCEL
 *  MAX_ACCEL is a positive value in m/s^2
 */
#ifndef GUIDANCE_V_ADAPT_MAX_ACCEL
#define GUIDANCE_V_ADAPT_MAX_ACCEL 4.0
#endif

/** Filter is not fed if command values are out of a % of 0/MAX_PPRZ
 *  MAX_CMD and MIN_CMD must be between 0 and 1 with MIN_CMD < MAX_CMD
 */
#ifndef GUIDANCE_V_ADAPT_MAX_CMD
#define GUIDANCE_V_ADAPT_MAX_CMD 0.9
#endif
#ifndef GUIDANCE_V_ADAPT_MIN_CMD
#define GUIDANCE_V_ADAPT_MIN_CMD 0.1
#endif

/** State of the estimator.
 *  fixed point representation with #GV_ADAPT_X_FRAC
 *  Q13.18
 */
extern int32_t gv_adapt_X;
#define GV_ADAPT_X_FRAC 24

/** Covariance.
 *  fixed point representation with #GV_ADAPT_P_FRAC
 *  Q13.18
 */
extern int32_t gv_adapt_P;
#define GV_ADAPT_P_FRAC 18

/** Measurement */
extern int32_t gv_adapt_Xmeas;


#ifdef GUIDANCE_V_C

int32_t gv_adapt_X;
int32_t gv_adapt_P;
int32_t gv_adapt_Xmeas;


/* Initial State and Covariance    */
<<<<<<< HEAD
#define GV_ADAPT_X0_F 0.0015
=======
#define GV_ADAPT_X0_F 0.003
>>>>>>> c77307b8
#define GV_ADAPT_X0 BFP_OF_REAL(GV_ADAPT_X0_F, GV_ADAPT_X_FRAC)
#define GV_ADAPT_P0_F 0.1
#define GV_ADAPT_P0 BFP_OF_REAL(GV_ADAPT_P0_F, GV_ADAPT_P_FRAC)

/* System  noises */
#define GV_ADAPT_SYS_NOISE_F 0.00005
#define GV_ADAPT_SYS_NOISE  BFP_OF_REAL(GV_ADAPT_SYS_NOISE_F, GV_ADAPT_P_FRAC)

/* Measuremement noises */
#define GV_ADAPT_MEAS_NOISE_HOVER_F (50.0*GUIDANCE_V_ADAPT_NOISE_FACTOR)
#define GV_ADAPT_MEAS_NOISE_HOVER BFP_OF_REAL(GV_ADAPT_MEAS_NOISE_HOVER_F, GV_ADAPT_P_FRAC)
#define GV_ADAPT_MEAS_NOISE_OF_ZD (100.0*GUIDANCE_V_ADAPT_NOISE_FACTOR)

/* Max accel */
#define GV_ADAPT_MAX_ACCEL ACCEL_BFP_OF_REAL(GUIDANCE_V_ADAPT_MAX_ACCEL)

/* Command bounds */
#define GV_ADAPT_MAX_CMD ((int32_t)(GUIDANCE_V_ADAPT_MAX_CMD*MAX_PPRZ))
#define GV_ADAPT_MIN_CMD ((int32_t)(GUIDANCE_V_ADAPT_MIN_CMD*MAX_PPRZ))

/* Output bounds.
 * Don't let it climb over a value that would
 * give less than zero throttle and don't let it down to zero.
 * Worst cases:
 *   MIN_ACCEL / MAX_THROTTLE
 *   MAX_ACCEL / MIN_THROTTLE
 * ex:
 *   9.81*2^18/255 = 10084
 *   9.81*2^18/1 = 2571632
 */
// TODO Check this properly
#define GV_ADAPT_MAX_OUT (BFP_OF_REAL(9.81, GV_ADAPT_X_FRAC))
#define GV_ADAPT_MIN_OUT (BFP_OF_REAL(9.81, GV_ADAPT_X_FRAC) / MAX_PPRZ)


static inline void gv_adapt_init(void) {
  gv_adapt_X = GV_ADAPT_X0;
  gv_adapt_P = GV_ADAPT_P0;
}

#define K_FRAC 12

/** Adaptation function.
 * @param zdd_meas        vert accel measurement in m/s^2 with #INT32_ACCEL_FRAC
 * @param thrust_applied  controller input [0 : MAX_PPRZ]
 * @param zd_ref          vertical speed reference in m/s with #INT32_SPEED_FRAC
 */
static inline void gv_adapt_run(int32_t zdd_meas, int32_t thrust_applied, int32_t zd_ref) {

  /* Do you really think we want to divide by zero ?
   * Negative commands are also prohibited here
   */
  if (thrust_applied <= 0) return;

  /* We don't propagate state, it's constant !       */
  /* We propagate our covariance                     */
  gv_adapt_P =  gv_adapt_P + GV_ADAPT_SYS_NOISE;

  /* Update only if accel and commands are in a valid range */
  if (thrust_applied < GV_ADAPT_MIN_CMD || thrust_applied > GV_ADAPT_MAX_CMD
      || zdd_meas < -GV_ADAPT_MAX_ACCEL || zdd_meas > GV_ADAPT_MAX_ACCEL) {
    return;
  }

  /* Compute our measurement. If zdd_meas is in the range +/-5g, meas is less than 30 bits */
  const int32_t g_m_zdd = ((int32_t)BFP_OF_REAL(9.81, INT32_ACCEL_FRAC) - zdd_meas)<<(GV_ADAPT_X_FRAC - INT32_ACCEL_FRAC);
  if ( g_m_zdd > 0) {
    gv_adapt_Xmeas = (g_m_zdd + (thrust_applied>>1)) / thrust_applied;
  } else {
    gv_adapt_Xmeas = (g_m_zdd - (thrust_applied>>1)) / thrust_applied;
  }

  /* Compute a residual */
  int32_t residual = gv_adapt_Xmeas - gv_adapt_X;

  /* Covariance Error   */
  int32_t ref = zd_ref >> (INT32_SPEED_FRAC - GV_ADAPT_P_FRAC);
  if (zd_ref < 0) ref = -ref;
  int32_t E = gv_adapt_P + GV_ADAPT_MEAS_NOISE_HOVER + ref * GV_ADAPT_MEAS_NOISE_OF_ZD;

  /* Kalman gain        */
  int32_t K = (gv_adapt_P<<K_FRAC) / E;

  /* Update Covariance */
  gv_adapt_P = gv_adapt_P - ((K * gv_adapt_P)>>K_FRAC);
  /* Don't let covariance climb over initial value */
  if (gv_adapt_P > GV_ADAPT_P0) gv_adapt_P = GV_ADAPT_P0;

  /* Update State */
  gv_adapt_X = gv_adapt_X + (((int64_t)(K * residual))>>K_FRAC);

  /* Again don't let it climb over a value that would
   * give less than zero throttle and don't let it down to zero.
   */
  Bound(gv_adapt_X, GV_ADAPT_MIN_OUT, GV_ADAPT_MAX_OUT);
}


#endif /* GUIDANCE_V_C */

#endif /* GUIDANCE_V_ADPT */<|MERGE_RESOLUTION|>--- conflicted
+++ resolved
@@ -84,11 +84,7 @@
 
 
 /* Initial State and Covariance    */
-<<<<<<< HEAD
-#define GV_ADAPT_X0_F 0.0015
-=======
 #define GV_ADAPT_X0_F 0.003
->>>>>>> c77307b8
 #define GV_ADAPT_X0 BFP_OF_REAL(GV_ADAPT_X0_F, GV_ADAPT_X_FRAC)
 #define GV_ADAPT_P0_F 0.1
 #define GV_ADAPT_P0 BFP_OF_REAL(GV_ADAPT_P0_F, GV_ADAPT_P_FRAC)
