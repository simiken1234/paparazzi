/*
 * Copyright (C) Ewoud Smeur <ewoud_smeur@msn.com>
 * MAVLab Delft University of Technology
 *
 * This file is part of paparazzi.
 *
 * paparazzi is free software; you can redistribute it and/or modify
 * it under the terms of the GNU General Public License as published by
 * the Free Software Foundation; either version 2, or (at your option)
 * any later version.
 *
 * paparazzi is distributed in the hope that it will be useful,
 * but WITHOUT ANY WARRANTY; without even the implied warranty of
 * MERCHANTABILITY or FITNESS FOR A PARTICULAR PURPOSE.  See the
 * GNU General Public License for more details.
 *
 * You should have received a copy of the GNU General Public License
 * along with paparazzi; see the file COPYING.  If not, write to
 * the Free Software Foundation, 59 Temple Place - Suite 330,
 * Boston, MA 02111-1307, USA.
 */

/** @file stabilization_attitude_quat_indi.c
 * @brief MAVLab Delft University of Technology
 * This control algorithm is Incremental Nonlinear Dynamic Inversion (INDI)
 *
 * This is an implementation of the publication in the
 * journal of Control Guidance and Dynamics: Adaptive Incremental Nonlinear
 * Dynamic Inversion for Attitude Control of Micro Aerial Vehicles
 * http://arc.aiaa.org/doi/pdf/10.2514/1.G001490
 */

#include "firmwares/rotorcraft/stabilization/stabilization_indi.h"
#include "firmwares/rotorcraft/stabilization/stabilization_attitude.h"
#include "firmwares/rotorcraft/stabilization/stabilization_attitude_rc_setpoint.h"
#include "firmwares/rotorcraft/stabilization/stabilization_attitude_quat_transformations.h"

#include "math/pprz_algebra_float.h"
#include "state.h"
#include "generated/airframe.h"
#include "modules/radio_control/radio_control.h"
#include "modules/actuators/actuators.h"
#include "modules/core/abi.h"
#include "filters/low_pass_filter.h"
#include "math/wls/wls_alloc.h"
#include <stdio.h>

// Factor that the estimated G matrix is allowed to deviate from initial one
#define INDI_ALLOWED_G_FACTOR 2.0

#ifdef STABILIZATION_INDI_FILT_CUTOFF_P
#define STABILIZATION_INDI_FILTER_ROLL_RATE TRUE
#else
#define STABILIZATION_INDI_FILT_CUTOFF_P 20.0
#endif

#ifdef STABILIZATION_INDI_FILT_CUTOFF_Q
#define STABILIZATION_INDI_FILTER_PITCH_RATE TRUE
#else
#define STABILIZATION_INDI_FILT_CUTOFF_Q 20.0
#endif

#ifdef STABILIZATION_INDI_FILT_CUTOFF_R
#define STABILIZATION_INDI_FILTER_YAW_RATE TRUE
#else
#define STABILIZATION_INDI_FILT_CUTOFF_R 20.0
#endif

// Default is WLS
#ifndef STABILIZATION_INDI_ALLOCATION_PSEUDO_INVERSE
#define STABILIZATION_INDI_ALLOCATION_PSEUDO_INVERSE FALSE
#endif

#ifndef STABILIZATION_INDI_FILTER_RATES_SECOND_ORDER
#define STABILIZATION_INDI_FILTER_RATES_SECOND_ORDER FALSE
#endif

// Airspeed [m/s] at which the forward flight throttle limit is used instead of
// the hover throttle limit.
#ifndef STABILIZATION_INDI_THROTTLE_LIMIT_AIRSPEED_FWD
#define STABILIZATION_INDI_THROTTLE_LIMIT_AIRSPEED_FWD 8.0
#endif

#if INDI_OUTPUTS > 4
#ifndef STABILIZATION_INDI_G1_THRUST_X
#error "You must define STABILIZATION_INDI_G1_THRUST_X for your number of INDI_OUTPUTS"
#endif
#endif

#ifdef SetCommandsFromRC
#warning SetCommandsFromRC not used: STAB_INDI writes actuators directly
#endif

#ifdef SetAutoCommandsFromRC
#warning SetAutoCommandsFromRC not used: STAB_INDI writes actuators directly
#endif


#if !STABILIZATION_INDI_ALLOCATION_PSEUDO_INVERSE
#if INDI_NUM_ACT > WLS_N_U
#error Matrix-WLS_N_U too small or not defined: define WLS_N_U >= INDI_NUM_ACT in airframe file
#endif
#if INDI_OUTPUTS > WLS_N_V
#error Matrix-WLS_N_V too small or not defined: define WLS_N_U >= INDI_OUTPUTS in airframe file
#endif
#endif

float du_min_stab_indi[INDI_NUM_ACT];
float du_max_stab_indi[INDI_NUM_ACT];
float du_pref_stab_indi[INDI_NUM_ACT];
float indi_v[INDI_OUTPUTS];
float *Bwls[INDI_OUTPUTS];
int num_iter = 0;

bool stab_indi_kill_throttle = false;

static void lms_estimation(void);
static void get_actuator_state(void);
static void calc_g1_element(float dx_error, int8_t i, int8_t j, float mu_extra);
static void calc_g2_element(float dx_error, int8_t j, float mu_extra);
#if STABILIZATION_INDI_ALLOCATION_PSEUDO_INVERSE
static void calc_g1g2_pseudo_inv(void);
#endif
static void bound_g_mat(void);

int32_t stabilization_att_indi_cmd[COMMANDS_NB];
struct Indi_gains indi_gains = {
  .att = {
    STABILIZATION_INDI_REF_ERR_P,
    STABILIZATION_INDI_REF_ERR_Q,
    STABILIZATION_INDI_REF_ERR_R
  },
  .rate = {
    STABILIZATION_INDI_REF_RATE_P,
    STABILIZATION_INDI_REF_RATE_Q,
    STABILIZATION_INDI_REF_RATE_R
  },
};

#if STABILIZATION_INDI_USE_ADAPTIVE
bool indi_use_adaptive = true;
#else
bool indi_use_adaptive = false;
#endif

#ifdef STABILIZATION_INDI_ACT_RATE_LIMIT
float act_rate_limit[INDI_NUM_ACT] = STABILIZATION_INDI_ACT_RATE_LIMIT;
#endif

#ifdef STABILIZATION_INDI_ACT_IS_SERVO
bool act_is_servo[INDI_NUM_ACT] = STABILIZATION_INDI_ACT_IS_SERVO;
#else
bool act_is_servo[INDI_NUM_ACT] = {0};
#endif

#ifdef STABILIZATION_INDI_ACT_IS_THRUSTER_X
bool act_is_thruster_x[INDI_NUM_ACT] = STABILIZATION_INDI_ACT_IS_THRUSTER_X;
#else
bool act_is_thruster_x[INDI_NUM_ACT] = {0};
#endif

bool act_is_thruster_z[INDI_NUM_ACT];

#ifdef STABILIZATION_INDI_ACT_PREF
// Preferred (neutral, least energy) actuator value
float act_pref[INDI_NUM_ACT] = STABILIZATION_INDI_ACT_PREF;
#else
// Assume 0 is neutral
float act_pref[INDI_NUM_ACT] = {0.0};
#endif

#ifdef STABILIZATION_INDI_ACT_DYN
#warning STABILIZATION_INDI_ACT_DYN is deprecated, use STABILIZATION_INDI_ACT_FREQ instead.
#warning You now have to define the continuous time corner frequency in rad/s of the actuators.
#warning "Use -ln(1 - old_number) * PERIODIC_FREQUENCY to compute it from the old values."
float act_dyn_discrete[INDI_NUM_ACT] = STABILIZATION_INDI_ACT_DYN;
#else
float act_first_order_cutoff[INDI_NUM_ACT] = STABILIZATION_INDI_ACT_FREQ;
float act_dyn_discrete[INDI_NUM_ACT]; // will be computed from freq at init
#endif

#ifdef STABILIZATION_INDI_WLS_PRIORITIES
static float Wv[INDI_OUTPUTS] = STABILIZATION_INDI_WLS_PRIORITIES;
#else
//State prioritization {W Roll, W pitch, W yaw, TOTAL THRUST}
#if INDI_OUTPUTS == 5
static float Wv[INDI_OUTPUTS] = {1000, 1000, 1, 100, 100};
#else
static float Wv[INDI_OUTPUTS] = {1000, 1000, 1, 100};
#endif
#endif

/**
 * Weighting of different actuators in the cost function
 */
#ifdef STABILIZATION_INDI_WLS_WU
float indi_Wu[INDI_NUM_ACT] = STABILIZATION_INDI_WLS_WU;
#else
float indi_Wu[INDI_NUM_ACT] = {[0 ... INDI_NUM_ACT - 1] = 1.0};
#endif

// variables needed for control
float actuator_state_filt_vect[INDI_NUM_ACT];
struct FloatRates angular_accel_ref = {0., 0., 0.};
struct FloatRates angular_rate_ref = {0., 0., 0.};
float angular_acceleration[3] = {0., 0., 0.};
float actuator_state[INDI_NUM_ACT];
float indi_u[INDI_NUM_ACT];
float indi_du[INDI_NUM_ACT];
float g2_times_du;

float q_filt = 0.0;
float r_filt = 0.0;

// variables needed for estimation
float g1g2_trans_mult[INDI_OUTPUTS][INDI_OUTPUTS];
float g1g2inv[INDI_OUTPUTS][INDI_OUTPUTS];
float actuator_state_filt_vectd[INDI_NUM_ACT];
float actuator_state_filt_vectdd[INDI_NUM_ACT];
float estimation_rate_d[INDI_NUM_ACT];
float estimation_rate_dd[INDI_NUM_ACT];
float du_estimation[INDI_NUM_ACT];
float ddu_estimation[INDI_NUM_ACT];

// The learning rate per axis (roll, pitch, yaw, thrust)
float mu1[INDI_OUTPUTS] = {0.00001, 0.00001, 0.000003, 0.000002};
// The learning rate for the propeller inertia (scaled by 512 wrt mu1)
float mu2 = 0.002;

// other variables
float act_obs[INDI_NUM_ACT];

// Number of actuators used to provide thrust
int32_t num_thrusters;
int32_t num_thrusters_x;

struct Int32Eulers stab_att_sp_euler;
struct Int32Quat   stab_att_sp_quat;
struct FloatRates  stab_att_ff_rates;

// Register actuator feedback if we rely on RPM information
#if STABILIZATION_INDI_RPM_FEEDBACK
#ifndef STABILIZATION_INDI_ACT_FEEDBACK_ID
#define STABILIZATION_INDI_ACT_FEEDBACK_ID ABI_BROADCAST
#endif
PRINT_CONFIG_VAR(STABILIZATION_INDI_ACT_FEEDBACK_ID)

abi_event act_feedback_ev;
static void act_feedback_cb(uint8_t sender_id, struct act_feedback_t *feedback, uint8_t num_act);
PRINT_CONFIG_MSG("STABILIZATION_INDI_RPM_FEEDBACK")
#endif

abi_event thrust_ev;
static void thrust_cb(uint8_t sender_id, struct FloatVect3 thrust_increment);
struct FloatVect3 indi_thrust_increment;
bool indi_thrust_increment_set = false;

float g1g2_pseudo_inv[INDI_NUM_ACT][INDI_OUTPUTS];
float g2[INDI_NUM_ACT] = STABILIZATION_INDI_G2; //scaled by INDI_G_SCALING
#ifdef STABILIZATION_INDI_G1
float g1[INDI_OUTPUTS][INDI_NUM_ACT] = STABILIZATION_INDI_G1;
#else // old defines TODO remove
#if INDI_OUTPUTS == 5
float g1[INDI_OUTPUTS][INDI_NUM_ACT] = {STABILIZATION_INDI_G1_ROLL,
                                        STABILIZATION_INDI_G1_PITCH, STABILIZATION_INDI_G1_YAW,
                                        STABILIZATION_INDI_G1_THRUST, STABILIZATION_INDI_G1_THRUST_X
                                       };
#else
float g1[INDI_OUTPUTS][INDI_NUM_ACT] = {STABILIZATION_INDI_G1_ROLL,
                                        STABILIZATION_INDI_G1_PITCH, STABILIZATION_INDI_G1_YAW, STABILIZATION_INDI_G1_THRUST
                                       };
#endif
#endif

float g1g2[INDI_OUTPUTS][INDI_NUM_ACT];
float g1_est[INDI_OUTPUTS][INDI_NUM_ACT];
float g2_est[INDI_NUM_ACT];
float g1_init[INDI_OUTPUTS][INDI_NUM_ACT];
float g2_init[INDI_NUM_ACT];

Butterworth2LowPass actuator_lowpass_filters[INDI_NUM_ACT];
Butterworth2LowPass estimation_input_lowpass_filters[INDI_NUM_ACT];
Butterworth2LowPass measurement_lowpass_filters[3];
Butterworth2LowPass estimation_output_lowpass_filters[3];
Butterworth2LowPass acceleration_lowpass_filter;
#if STABILIZATION_INDI_FILTER_RATES_SECOND_ORDER
Butterworth2LowPass rates_filt_so[3];
#else
static struct FirstOrderLowPass rates_filt_fo[3];
#endif
struct FloatVect3 body_accel_f;

void init_filters(void);
void sum_g1_g2(void);

#if PERIODIC_TELEMETRY
#include "modules/datalink/telemetry.h"
static void send_eff_mat_g_indi(struct transport_tx *trans, struct link_device *dev)
{
  float zero = 0.0;
  pprz_msg_send_EFF_MAT_G(trans, dev, AC_ID,
                                   1, &zero,
                                   1, &zero,
                                   1, &zero,
                      INDI_NUM_ACT, g1g2[0],
                      INDI_NUM_ACT, g1g2[1],
                      INDI_NUM_ACT, g1g2[2],
                      INDI_NUM_ACT, g1g2[3],
                      INDI_NUM_ACT, g2_est);
}

static void send_ahrs_ref_quat(struct transport_tx *trans, struct link_device *dev)
{
  struct Int32Quat *quat = stateGetNedToBodyQuat_i();
  pprz_msg_send_AHRS_REF_QUAT(trans, dev, AC_ID,
                              &stab_att_sp_quat.qi,
                              &stab_att_sp_quat.qx,
                              &stab_att_sp_quat.qy,
                              &stab_att_sp_quat.qz,
                              &(quat->qi),
                              &(quat->qx),
                              &(quat->qy),
                              &(quat->qz));
}

<<<<<<< HEAD
#if CTRL_EFFECTIVENESS_SEND_SCHEDULING_MSG
static void send_indi_schedule_g1(struct transport_tx *trans, struct link_device *dev)
{
  pprz_msg_send_INDI_SCHEDULE_G1(trans, dev, AC_ID,
                                 INDI_NUM_ACT, Bwls[0],
                       INDI_NUM_ACT, Bwls[1],
                       INDI_NUM_ACT, Bwls[2],
                       INDI_NUM_ACT, Bwls[3]);
}
#endif

#if STABILIZATION_INDI_PUBLISH_ATTITUDE
static void send_att_indi(struct transport_tx *trans, struct link_device *dev)
{
    float g2_disp = 0;
  pprz_msg_send_STAB_ATTITUDE_INDI(trans, dev, AC_ID,
                                   &angular_acceleration[0],
                                   &angular_acceleration[1],
                                   &angular_acceleration[2],
                                   &angular_accel_ref.p,
                                   &angular_accel_ref.q,
                                   &angular_accel_ref.r,
//                                   &Bwls[0][3],
//                                   &Bwls[1][2],
//                                   &Bwls[2][1],
                                    &g2_disp,
                                   &g2_disp,
                                   &g2_disp,
                                   &g2_disp);
}
#endif

=======
static void send_att_full_indi(struct transport_tx *trans, struct link_device *dev)
{
  float zero = 0.0;
  struct FloatRates *body_rates = stateGetBodyRates_f();
  pprz_msg_send_STAB_ATTITUDE(trans, dev, AC_ID,
                                      &zero, &zero, &zero,      // att
                                      &zero, &zero, &zero,      // att.ref
                                      &body_rates->p,           // rate
                                      &body_rates->q,
                                      &body_rates->r,
                                      &angular_rate_ref.p,      // rate.ref
                                      &angular_rate_ref.q,
                                      &angular_rate_ref.r,
                                      &angular_acceleration[0], // ang.acc
                                      &angular_acceleration[1],
                                      &angular_acceleration[2],
                                      &angular_accel_ref.p,     // ang.acc.ref
                                      &angular_accel_ref.q,
                                      &angular_accel_ref.r,
                                      1, &zero,                 // inputs
                                      INDI_NUM_ACT, indi_u);    // out
}
>>>>>>> 1b345804
#endif

/**
 * Function that initializes important values upon engaging INDI
 */
void stabilization_indi_init(void)
{
  // Initialize filters
  init_filters();

  int8_t i;
// If the deprecated STABILIZATION_INDI_ACT_DYN is used, convert it to the new FREQUENCY format
#ifdef STABILIZATION_INDI_ACT_FREQ
  // Initialize the array of pointers to the rows of g1g2
  for (i = 0; i < INDI_NUM_ACT; i++) {
    act_dyn_discrete[i] = 1-exp(-act_first_order_cutoff[i]/PERIODIC_FREQUENCY);
  }
#endif

#if STABILIZATION_INDI_RPM_FEEDBACK
  AbiBindMsgACT_FEEDBACK(STABILIZATION_INDI_ACT_FEEDBACK_ID, &act_feedback_ev, act_feedback_cb);
#endif
  AbiBindMsgTHRUST(THRUST_INCREMENT_ID, &thrust_ev, thrust_cb);

  float_vect_zero(actuator_state_filt_vectd, INDI_NUM_ACT);
  float_vect_zero(actuator_state_filt_vectdd, INDI_NUM_ACT);
  float_vect_zero(estimation_rate_d, INDI_NUM_ACT);
  float_vect_zero(estimation_rate_dd, INDI_NUM_ACT);
  float_vect_zero(actuator_state_filt_vect, INDI_NUM_ACT);

  //Calculate G1G2
  sum_g1_g2();

  // Do not compute if not needed
#if STABILIZATION_INDI_ALLOCATION_PSEUDO_INVERSE
  //Calculate G1G2_PSEUDO_INVERSE
  calc_g1g2_pseudo_inv();
#endif

  // Initialize the array of pointers to the rows of g1g2
  for (i = 0; i < INDI_OUTPUTS; i++) {
    Bwls[i] = g1g2[i];
  }

  // Initialize the estimator matrices
  float_vect_copy(g1_est[0], g1[0], INDI_OUTPUTS * INDI_NUM_ACT);
  float_vect_copy(g2_est, g2, INDI_NUM_ACT);
  // Remember the initial matrices
  float_vect_copy(g1_init[0], g1[0], INDI_OUTPUTS * INDI_NUM_ACT);
  float_vect_copy(g2_init, g2, INDI_NUM_ACT);

  // Assume all non-servos are delivering thrust
  num_thrusters = INDI_NUM_ACT;
  num_thrusters_x = 0;
  for (i = 0; i < INDI_NUM_ACT; i++) {
    num_thrusters -= act_is_servo[i];
    num_thrusters -= act_is_thruster_x[i];

    num_thrusters_x += act_is_thruster_x[i];

    act_is_thruster_z[i] = !act_is_servo[i] && !act_is_thruster_x[i];
  }

#if PERIODIC_TELEMETRY
  register_periodic_telemetry(DefaultPeriodic, PPRZ_MSG_ID_EFF_MAT_G, send_eff_mat_g_indi);
  register_periodic_telemetry(DefaultPeriodic, PPRZ_MSG_ID_AHRS_REF_QUAT, send_ahrs_ref_quat);
<<<<<<< HEAD
#if CTRL_EFFECTIVENESS_SEND_SCHEDULING_MSG
    register_periodic_telemetry(DefaultPeriodic, PPRZ_MSG_ID_INDI_SCHEDULE_G1, send_indi_schedule_g1);
#endif
    #if STABILIZATION_INDI_PUBLISH_ATTITUDE
    register_periodic_telemetry(DefaultPeriodic, PPRZ_MSG_ID_STAB_ATTITUDE_INDI, send_att_indi);
    #endif
=======
  register_periodic_telemetry(DefaultPeriodic, PPRZ_MSG_ID_STAB_ATTITUDE, send_att_full_indi);
>>>>>>> 1b345804
#endif
}

/**
 * Function that resets important values upon engaging INDI.
 *
 * Don't reset inputs and filters, because it is unlikely to switch stabilization in flight,
 * and there are multiple modes that use (the same) stabilization. Resetting the controller
 * is not so nice when you are flying.
 * FIXME: Ideally we should detect when coming from something that is not INDI
 */
void stabilization_indi_enter(void)
{
  /* reset psi setpoint to current psi angle */
  stab_att_sp_euler.psi = stabilization_attitude_get_heading_i();

  float_vect_zero(du_estimation, INDI_NUM_ACT);
  float_vect_zero(ddu_estimation, INDI_NUM_ACT);
}

/**
 * Function that resets the filters to zeros
 */
void init_filters(void)
{
  // tau = 1/(2*pi*Fc)
  float tau = 1.0 / (2.0 * M_PI * STABILIZATION_INDI_FILT_CUTOFF);
  float tau_est = 1.0 / (2.0 * M_PI * STABILIZATION_INDI_ESTIMATION_FILT_CUTOFF);
  float sample_time = 1.0 / PERIODIC_FREQUENCY;
  // Filtering of the gyroscope
  int8_t i;
  for (i = 0; i < 3; i++) {
    init_butterworth_2_low_pass(&measurement_lowpass_filters[i], tau, sample_time, 0.0);
    init_butterworth_2_low_pass(&estimation_output_lowpass_filters[i], tau_est, sample_time, 0.0);
  }

  // Filtering of the actuators
  for (i = 0; i < INDI_NUM_ACT; i++) {
    init_butterworth_2_low_pass(&actuator_lowpass_filters[i], tau, sample_time, 0.0);
    init_butterworth_2_low_pass(&estimation_input_lowpass_filters[i], tau_est, sample_time, 0.0);
  }

  // Filtering of the accel body z
  init_butterworth_2_low_pass(&acceleration_lowpass_filter, tau_est, sample_time, 0.0);

#if STABILIZATION_INDI_FILTER_RATES_SECOND_ORDER
  tau = 1.0 / (2.0 * M_PI * STABILIZATION_INDI_FILT_CUTOFF_P);
  init_butterworth_2_low_pass(&rates_filt_so[0], tau, sample_time, 0.0);
  tau = 1.0 / (2.0 * M_PI * STABILIZATION_INDI_FILT_CUTOFF_Q);
  init_butterworth_2_low_pass(&rates_filt_so[1], tau, sample_time, 0.0);
  tau = 1.0 / (2.0 * M_PI * STABILIZATION_INDI_FILT_CUTOFF_R);
  init_butterworth_2_low_pass(&rates_filt_so[2], tau, sample_time, 0.0);
#else
  // Init rate filter for feedback
  float time_constants[3] = {1.0 / (2 * M_PI * STABILIZATION_INDI_FILT_CUTOFF_P), 1.0 / (2 * M_PI * STABILIZATION_INDI_FILT_CUTOFF_Q), 1.0 / (2 * M_PI * STABILIZATION_INDI_FILT_CUTOFF_R)};

  init_first_order_low_pass(&rates_filt_fo[0], time_constants[0], sample_time, stateGetBodyRates_f()->p);
  init_first_order_low_pass(&rates_filt_fo[1], time_constants[1], sample_time, stateGetBodyRates_f()->q);
  init_first_order_low_pass(&rates_filt_fo[2], time_constants[2], sample_time, stateGetBodyRates_f()->r);
#endif
}

/**
 * Function that calculates the failsafe setpoint
 */
void stabilization_indi_set_failsafe_setpoint(void)
{
  /* set failsafe to zero roll/pitch and current heading */
  int32_t heading2 = stabilization_attitude_get_heading_i() / 2;
  PPRZ_ITRIG_COS(stab_att_sp_quat.qi, heading2);
  stab_att_sp_quat.qx = 0;
  stab_att_sp_quat.qy = 0;
  PPRZ_ITRIG_SIN(stab_att_sp_quat.qz, heading2);
}

/**
 * @param rpy rpy from which to calculate quaternion setpoint
 *
 * Function that calculates the setpoint quaternion from rpy
 */
void stabilization_indi_set_rpy_setpoint_i(struct Int32Eulers *rpy)
{
  // stab_att_sp_euler.psi still used in ref..
  stab_att_sp_euler = *rpy;

  int32_quat_of_eulers(&stab_att_sp_quat, &stab_att_sp_euler);
  FLOAT_RATES_ZERO(stab_att_ff_rates);
}

/**
 * @param quat quaternion setpoint
 */
void stabilization_indi_set_quat_setpoint_i(struct Int32Quat *quat)
{
  stab_att_sp_quat = *quat;
  int32_eulers_of_quat(&stab_att_sp_euler, quat);
  FLOAT_RATES_ZERO(stab_att_ff_rates);
}

/**
 * @param cmd 2D command in North East axes
 * @param heading Heading of the setpoint
 *
 * Function that calculates the setpoint quaternion from a command in earth axes
 */
void stabilization_indi_set_earth_cmd_i(struct Int32Vect2 *cmd, int32_t heading)
{
  // stab_att_sp_euler.psi still used in ref..
  stab_att_sp_euler.psi = heading;

  // compute sp_euler phi/theta for debugging/telemetry
  /* Rotate horizontal commands to body frame by psi */
  int32_t psi = stateGetNedToBodyEulers_i()->psi;
  int32_t s_psi, c_psi;
  PPRZ_ITRIG_SIN(s_psi, psi);
  PPRZ_ITRIG_COS(c_psi, psi);
  stab_att_sp_euler.phi = (-s_psi * cmd->x + c_psi * cmd->y) >> INT32_TRIG_FRAC;
  stab_att_sp_euler.theta = -(c_psi * cmd->x + s_psi * cmd->y) >> INT32_TRIG_FRAC;

  quat_from_earth_cmd_i(&stab_att_sp_quat, cmd, heading);
  FLOAT_RATES_ZERO(stab_att_ff_rates);
}

/**
 * @brief Set attitude setpoint from stabilization setpoint struct
 *
 * @param sp Stabilization setpoint structure
 */
void stabilization_indi_set_stab_sp(struct StabilizationSetpoint *sp)
{
  stab_att_sp_euler = stab_sp_to_eulers_i(sp);
  stab_att_sp_quat = stab_sp_to_quat_i(sp);
  stab_att_ff_rates = stab_sp_to_rates_f(sp);
}

/**
 * @param att_err attitude error
 * @param rate_control boolean that states if we are in rate control or attitude control
 * @param in_flight boolean that states if the UAV is in flight or not
 *
 * Function that calculates the INDI commands
 */
void stabilization_indi_rate_run(struct FloatRates rate_sp, bool in_flight)
{
  /* Propagate the filter on the gyroscopes */
  struct FloatRates *body_rates = stateGetBodyRates_f();
  float rate_vect[3] = {body_rates->p, body_rates->q, body_rates->r};
  int8_t i;
  for (i = 0; i < 3; i++) {
    update_butterworth_2_low_pass(&measurement_lowpass_filters[i], rate_vect[i]);
    update_butterworth_2_low_pass(&estimation_output_lowpass_filters[i], rate_vect[i]);

    //Calculate the angular acceleration via finite difference
    angular_acceleration[i] = (measurement_lowpass_filters[i].o[0]
                               - measurement_lowpass_filters[i].o[1]) * PERIODIC_FREQUENCY;

    // Calculate derivatives for estimation
    float estimation_rate_d_prev = estimation_rate_d[i];
    estimation_rate_d[i] = (estimation_output_lowpass_filters[i].o[0] - estimation_output_lowpass_filters[i].o[1]) *
                           PERIODIC_FREQUENCY;
    estimation_rate_dd[i] = (estimation_rate_d[i] - estimation_rate_d_prev) * PERIODIC_FREQUENCY;
  }

  //The rates used for feedback are by default the measured rates.
  //If there is a lot of noise on the gyroscope, it might be good to use the filtered value for feedback.
  //Note that due to the delay, the PD controller may need relaxed gains.
  struct FloatRates rates_filt;
#if STABILIZATION_INDI_FILTER_ROLL_RATE
#if STABILIZATION_INDI_FILTER_RATES_SECOND_ORDER
  rates_filt.p = update_butterworth_2_low_pass(&rates_filt_so[0], body_rates->p);
#else
  rates_filt.p = update_first_order_low_pass(&rates_filt_fo[0], body_rates->p);
#endif
#else
  rates_filt.p = body_rates->p;
#endif
#if STABILIZATION_INDI_FILTER_PITCH_RATE
#if STABILIZATION_INDI_FILTER_RATES_SECOND_ORDER
  rates_filt.q = update_butterworth_2_low_pass(&rates_filt_so[1], body_rates->q);
#else
  rates_filt.q = update_first_order_low_pass(&rates_filt_fo[1], body_rates->q);
#endif
#else
  rates_filt.q = body_rates->q;
#endif
#if STABILIZATION_INDI_FILTER_YAW_RATE
#if STABILIZATION_INDI_FILTER_RATES_SECOND_ORDER
  rates_filt.r = update_butterworth_2_low_pass(&rates_filt_so[2], body_rates->r);
#else
  rates_filt.r = update_first_order_low_pass(&rates_filt_fo[2], body_rates->r);
#endif
#else
  rates_filt.r = body_rates->r;
#endif

  //calculate the virtual control (reference acceleration) based on a PD controller
  angular_accel_ref.p = (rate_sp.p - rates_filt.p) * indi_gains.rate.p;
  angular_accel_ref.q = (rate_sp.q - rates_filt.q) * indi_gains.rate.q;
  angular_accel_ref.r = (rate_sp.r - rates_filt.r) * indi_gains.rate.r;

  g2_times_du = 0.0;
  for (i = 0; i < INDI_NUM_ACT; i++) {
    g2_times_du += g2[i] * indi_du[i];
  }
  //G2 is scaled by INDI_G_SCALING to make it readable
  g2_times_du = g2_times_du / INDI_G_SCALING;

  float use_increment = 0.0;
  if (in_flight) {
    use_increment = 1.0;
  }

  struct FloatVect3 v_thrust;
  v_thrust.x = 0.0;
  v_thrust.y = 0.0;
  v_thrust.z = 0.0;
  if (indi_thrust_increment_set) {
    v_thrust = indi_thrust_increment;

    //update thrust command such that the current is correctly estimated
    stabilization_cmd[COMMAND_THRUST] = 0;
    for (i = 0; i < INDI_NUM_ACT; i++) {
      stabilization_cmd[COMMAND_THRUST] += actuator_state[i] * (int32_t) act_is_thruster_z[i];
    }
    stabilization_cmd[COMMAND_THRUST] /= num_thrusters;

#if INDI_OUTPUTS == 5
    stabilization_cmd[COMMAND_THRUST_X] = 0;
    for (i = 0; i < INDI_NUM_ACT; i++) {
      stabilization_cmd[COMMAND_THRUST_X] += actuator_state[i] * (int32_t) act_is_thruster_x[i];
    }
    stabilization_cmd[COMMAND_THRUST_X] /= num_thrusters_x;
#endif

  } else {
    // incremental thrust
    for (i = 0; i < INDI_NUM_ACT; i++) {
      v_thrust.z +=
        (stabilization_cmd[COMMAND_THRUST] - use_increment * actuator_state_filt_vect[i]) * Bwls[3][i];
#if INDI_OUTPUTS == 5
      stabilization_cmd[COMMAND_THRUST_X] = radio_control.values[RADIO_CONTROL_THRUST_X];
      v_thrust.x +=
        (stabilization_cmd[COMMAND_THRUST_X] - use_increment * actuator_state_filt_vect[i]) * Bwls[4][i];
#endif
    }
  }

  // The control objective in array format
  indi_v[0] = (angular_accel_ref.p - use_increment * angular_acceleration[0]);
  indi_v[1] = (angular_accel_ref.q - use_increment * angular_acceleration[1]);
  indi_v[2] = (angular_accel_ref.r - use_increment * angular_acceleration[2] + g2_times_du);
  indi_v[3] = v_thrust.z;
#if INDI_OUTPUTS == 5
  indi_v[4] = v_thrust.x;
#endif


#if STABILIZATION_INDI_ALLOCATION_PSEUDO_INVERSE
  // Calculate the increment for each actuator
  for (i = 0; i < INDI_NUM_ACT; i++) {
    indi_du[i] = (g1g2_pseudo_inv[i][0] * indi_v[0])
                 + (g1g2_pseudo_inv[i][1] * indi_v[1])
                 + (g1g2_pseudo_inv[i][2] * indi_v[2])
                 + (g1g2_pseudo_inv[i][3] * indi_v[3]);
  }
#else
  stabilization_indi_set_wls_settings(use_increment);


  // WLS Control Allocator
  num_iter =
    wls_alloc(indi_du, indi_v, du_min_stab_indi, du_max_stab_indi, Bwls, 0, 0, Wv, indi_Wu, du_pref_stab_indi, 10000, 10,
              INDI_NUM_ACT, INDI_OUTPUTS);
#endif

  if (in_flight) {
    // Add the increments to the actuators
    float_vect_sum(indi_u, actuator_state_filt_vect, indi_du, INDI_NUM_ACT);
  } else {
    // Not in flight, so don't increment
    float_vect_copy(indi_u, indi_du, INDI_NUM_ACT);
  }

  // Bound the inputs to the actuators
  for (i = 0; i < INDI_NUM_ACT; i++) {
    if (act_is_servo[i]) {
      BoundAbs(indi_u[i], MAX_PPRZ);
    } else {
      if (autopilot_get_motors_on()) {
        Bound(indi_u[i], 0, MAX_PPRZ);
      } else {
        indi_u[i] = -MAX_PPRZ;
      }
    }
  }

  // Propagate actuator filters
  get_actuator_state();
  for (i = 0; i < INDI_NUM_ACT; i++) {
    update_butterworth_2_low_pass(&actuator_lowpass_filters[i], actuator_state[i]);
    update_butterworth_2_low_pass(&estimation_input_lowpass_filters[i], actuator_state[i]);
    actuator_state_filt_vect[i] = actuator_lowpass_filters[i].o[0];

    // calculate derivatives for estimation
    float actuator_state_filt_vectd_prev = actuator_state_filt_vectd[i];
    actuator_state_filt_vectd[i] = (estimation_input_lowpass_filters[i].o[0] - estimation_input_lowpass_filters[i].o[1]) *
                                   PERIODIC_FREQUENCY;
    actuator_state_filt_vectdd[i] = (actuator_state_filt_vectd[i] - actuator_state_filt_vectd_prev) * PERIODIC_FREQUENCY;
  }

  // Use online effectiveness estimation only when flying
  if (in_flight && indi_use_adaptive) {
    lms_estimation();
  }

  /*Commit the actuator command*/
  for (i = 0; i < INDI_NUM_ACT; i++) {
    actuators_pprz[i] = (int16_t) indi_u[i];
  }
}

/**
 * @param use_increment
 *
 * Function that sets the du_min, du_max and du_pref if function not elsewhere defined
 */
void WEAK stabilization_indi_set_wls_settings(float use_increment)
{
  // Calculate the min and max increments
  for (uint8_t i = 0; i < INDI_NUM_ACT; i++) {
    du_min_stab_indi[i] = -MAX_PPRZ * act_is_servo[i] - use_increment * actuator_state_filt_vect[i];
    du_max_stab_indi[i] = MAX_PPRZ - use_increment * actuator_state_filt_vect[i];
    du_pref_stab_indi[i] = act_pref[i] - use_increment * actuator_state_filt_vect[i];

<<<<<<< HEAD
  // Set the stab_cmd to 42 to indicate that it is not used
  stabilization_cmd[COMMAND_ROLL] = 42;
  stabilization_cmd[COMMAND_PITCH] = 42;
  stabilization_cmd[COMMAND_YAW] = 42;

//    FIXME
  if (stab_indi_kill_throttle) {
      stabilization_cmd[COMMAND_THRUST] = 0;
      actuators_pprz[4] = 0;
=======
#ifdef GUIDANCE_INDI_MIN_THROTTLE
    float airspeed = stateGetAirspeed_f();
    //limit minimum thrust ap can give
    if (!act_is_servo[i]) {
      if ((guidance_h.mode == GUIDANCE_H_MODE_HOVER) || (guidance_h.mode == GUIDANCE_H_MODE_NAV)) {
        if (airspeed < STABILIZATION_INDI_THROTTLE_LIMIT_AIRSPEED_FWD) {
          du_min_stab_indi[i] = GUIDANCE_INDI_MIN_THROTTLE - use_increment * actuator_state_filt_vect[i];
        } else {
          du_min_stab_indi[i] = GUIDANCE_INDI_MIN_THROTTLE_FWD - use_increment * actuator_state_filt_vect[i];
        }
      }
    }
#endif
>>>>>>> 1b345804
  }
}

/**
 * @param enable_integrator
 * @param rate_control boolean that determines if we are in rate control or attitude control
 *
 * Function that should be called to run the INDI controller
 */
void stabilization_indi_attitude_run(struct Int32Quat quat_sp, bool in_flight)
{
  /* attitude error                          */
  struct FloatQuat att_err;
  struct FloatQuat *att_quat = stateGetNedToBodyQuat_f();
  struct FloatQuat quat_sp_f;

  QUAT_FLOAT_OF_BFP(quat_sp_f, quat_sp);
  float_quat_inv_comp_norm_shortest(&att_err, att_quat, &quat_sp_f);

  struct FloatVect3 att_fb;

#if TILT_TWIST_CTRL
  struct FloatQuat tilt;
  struct FloatQuat twist;
  float_quat_tilt_twist(&tilt, &twist, &att_err);
  att_fb.x = tilt.qx;
  att_fb.y = tilt.qy;
  att_fb.z = twist.qz;
#else
  att_fb.x = att_err.qx;
  att_fb.y = att_err.qy;
  att_fb.z = att_err.qz;
#endif

  // local variable to compute rate setpoints based on attitude error
  struct FloatRates rate_sp;

  // calculate the virtual control (reference acceleration) based on a PD controller
  rate_sp.p = indi_gains.att.p * att_fb.x / indi_gains.rate.p;
  rate_sp.q = indi_gains.att.q * att_fb.y / indi_gains.rate.q;
  rate_sp.r = indi_gains.att.r * att_fb.z / indi_gains.rate.r;

  // Add feed-forward rates to the attitude feedback part
  RATES_ADD(rate_sp, stab_att_ff_rates);

  // Store for telemetry
  angular_rate_ref.p = rate_sp.p;
  angular_rate_ref.q = rate_sp.q;
  angular_rate_ref.r = rate_sp.r;

  // Possibly we can use some bounding here
  /*BoundAbs(rate_sp.r, 5.0);*/

  /* compute the INDI command */
  stabilization_indi_rate_run(rate_sp, in_flight);

  // Reset thrust increment boolean
  indi_thrust_increment_set = false;
}

// This function reads rc commands
void stabilization_indi_read_rc(bool in_flight, bool in_carefree, bool coordinated_turn)
{
  struct FloatQuat q_sp;
#if USE_EARTH_BOUND_RC_SETPOINT
  stabilization_attitude_read_rc_setpoint_quat_earth_bound_f(&q_sp, in_flight, in_carefree, coordinated_turn);
#else
  stabilization_attitude_read_rc_setpoint_quat_f(&q_sp, in_flight, in_carefree, coordinated_turn);
#endif

  QUAT_BFP_OF_REAL(stab_att_sp_quat, q_sp);
}

/**
 * Function that tries to get actuator feedback.
 *
 * If this is not available it will use a first order filter to approximate the actuator state.
 * It is also possible to model rate limits (unit: PPRZ/loop cycle)
 */
void get_actuator_state(void)
{
#if STABILIZATION_INDI_RPM_FEEDBACK
  float_vect_copy(actuator_state, act_obs, INDI_NUM_ACT);
#else
  //actuator dynamics
  int8_t i;
  float UNUSED prev_actuator_state;
  for (i = 0; i < INDI_NUM_ACT; i++) {
    prev_actuator_state = actuator_state[i];

    actuator_state[i] = actuator_state[i]
                        + act_dyn_discrete[i] * (indi_u[i] - actuator_state[i]);

#ifdef STABILIZATION_INDI_ACT_RATE_LIMIT
    if ((actuator_state[i] - prev_actuator_state) > act_rate_limit[i]) {
      actuator_state[i] = prev_actuator_state + act_rate_limit[i];
    } else if ((actuator_state[i] - prev_actuator_state) < -act_rate_limit[i]) {
      actuator_state[i] = prev_actuator_state - act_rate_limit[i];
    }
#endif
  }

#endif
}

/**
 * @param ddx_error error in output change
 * @param i row of the matrix element
 * @param j column of the matrix element
 * @param mu learning rate
 *
 * Function that calculates an element of the G1 matrix.
 * The elements are stored in a different matrix,
 * because the old matrix is necessary to caclulate more elements.
 */
void calc_g1_element(float ddx_error, int8_t i, int8_t j, float mu)
{
  g1_est[i][j] = g1_est[i][j] - du_estimation[j] * mu * ddx_error;
}

/**
 * @param ddx_error error in output change
 * @param j column of the matrix element
 * @param mu learning rate
 *
 * Function that calculates an element of the G2 matrix.
 * The elements are stored in a different matrix,
 * because the old matrix is necessary to caclulate more elements.
 */
void calc_g2_element(float ddx_error, int8_t j, float mu)
{
  g2_est[j] = g2_est[j] - ddu_estimation[j] * mu * ddx_error;
}

/**
 * Function that estimates the control effectiveness of each actuator online.
 * It is assumed that disturbances do not play a large role.
 * All elements of the G1 and G2 matrices are be estimated.
 */
void lms_estimation(void)
{

  // Get the acceleration in body axes
  struct Int32Vect3 *body_accel_i;
  body_accel_i = stateGetAccelBody_i();
  ACCELS_FLOAT_OF_BFP(body_accel_f, *body_accel_i);

  // Filter the acceleration in z axis
  update_butterworth_2_low_pass(&acceleration_lowpass_filter, body_accel_f.z);

  // Calculate the derivative of the acceleration via finite difference
  float indi_accel_d = (acceleration_lowpass_filter.o[0]
                        - acceleration_lowpass_filter.o[1]) * PERIODIC_FREQUENCY;

  // Use xml setting for adaptive mu for lms
  // Set default value if not defined
#ifndef STABILIZATION_INDI_ADAPTIVE_MU
  float adaptive_mu_lr = 0.001;
#else
  float adaptive_mu_lr = STABILIZATION_INDI_ADAPTIVE_MU;
#endif

  // scale the inputs to avoid numerical errors
  float_vect_smul(du_estimation, actuator_state_filt_vectd, adaptive_mu_lr, INDI_NUM_ACT);
  float_vect_smul(ddu_estimation, actuator_state_filt_vectdd, adaptive_mu_lr / PERIODIC_FREQUENCY, INDI_NUM_ACT);

  float ddx_estimation[INDI_OUTPUTS] = {estimation_rate_dd[0], estimation_rate_dd[1], estimation_rate_dd[2], indi_accel_d};

  //Estimation of G
  // TODO: only estimate when du_norm2 is large enough (enough input)
  /*float du_norm2 = du_estimation[0]*du_estimation[0] + du_estimation[1]*du_estimation[1] +du_estimation[2]*du_estimation[2] + du_estimation[3]*du_estimation[3];*/
  int8_t i;
  for (i = 0; i < INDI_OUTPUTS; i++) {
    // Calculate the error between prediction and measurement
    float ddx_error = - ddx_estimation[i];
    int8_t j;
    for (j = 0; j < INDI_NUM_ACT; j++) {
      ddx_error += g1_est[i][j] * du_estimation[j];
      if (i == 2) {
        // Changing the momentum of the rotors gives a counter torque
        ddx_error += g2_est[j] * ddu_estimation[j];
      }
    }

    // when doing the yaw axis, also use G2
    if (i == 2) {
      for (j = 0; j < INDI_NUM_ACT; j++) {
        calc_g2_element(ddx_error, j, mu2);
      }
    } else if (i == 3) {
      // If the acceleration change is very large (rough landing), don't adapt
      if (fabs(indi_accel_d) > 60.0) {
        ddx_error = 0.0;
      }
    }

    // Calculate the row of the G1 matrix corresponding to this axis
    for (j = 0; j < INDI_NUM_ACT; j++) {
      calc_g1_element(ddx_error, i, j, mu1[i]);
    }
  }

  bound_g_mat();

  // Save the calculated matrix to G1 and G2
  // until thrust is included, first part of the array
  float_vect_copy(g1[0], g1_est[0], INDI_OUTPUTS * INDI_NUM_ACT);
  float_vect_copy(g2, g2_est, INDI_NUM_ACT);

  // Calculate sum of G1 and G2 for Bwls
  sum_g1_g2();

#if STABILIZATION_INDI_ALLOCATION_PSEUDO_INVERSE
  // Calculate the inverse of (G1+G2)
  calc_g1g2_pseudo_inv();
#endif
}

/**
 * Function that sums g1 and g2 to obtain the g1g2 matrix
 * It also undoes the scaling that was done to make the values readable
 */
void sum_g1_g2(void)
{
  int8_t i;
  int8_t j;
  for (i = 0; i < INDI_OUTPUTS; i++) {
    for (j = 0; j < INDI_NUM_ACT; j++) {
      if (i != 2) {
        g1g2[i][j] = g1[i][j] / INDI_G_SCALING;
      } else {
        g1g2[i][j] = (g1[i][j] + g2[j]) / INDI_G_SCALING;
      }
    }
  }
}

#if STABILIZATION_INDI_ALLOCATION_PSEUDO_INVERSE
/**
 * Function that calculates the pseudo-inverse of (G1+G2).
 * Make sure to sum of G1 and G2 before running this!
 */
void calc_g1g2_pseudo_inv(void)
{
  //G1G2*transpose(G1G2)
  //calculate matrix multiplication of its transpose INDI_OUTPUTSxnum_act x num_actxINDI_OUTPUTS
  float element = 0;
  int8_t row;
  int8_t col;
  int8_t i;
  for (row = 0; row < INDI_OUTPUTS; row++) {
    for (col = 0; col < INDI_OUTPUTS; col++) {
      element = 0;
      for (i = 0; i < INDI_NUM_ACT; i++) {
        element = element + g1g2[row][i] * g1g2[col][i];
      }
      g1g2_trans_mult[row][col] = element;
    }
  }

  //there are numerical errors if the scaling is not right.
  float_vect_scale(g1g2_trans_mult[0], 1000.0, INDI_OUTPUTS * INDI_OUTPUTS);

  //inverse of 4x4 matrix
  float_mat_inv_4d(g1g2inv, g1g2_trans_mult);

  //scale back
  float_vect_scale(g1g2inv[0], 1000.0, INDI_OUTPUTS * INDI_OUTPUTS);

  //G1G2'*G1G2inv
  //calculate matrix multiplication INDI_NUM_ACTxINDI_OUTPUTS x INDI_OUTPUTSxINDI_OUTPUTS
  for (row = 0; row < INDI_NUM_ACT; row++) {
    for (col = 0; col < INDI_OUTPUTS; col++) {
      element = 0;
      for (i = 0; i < INDI_OUTPUTS; i++) {
        element = element + g1g2[i][row] * g1g2inv[col][i];
      }
      g1g2_pseudo_inv[row][col] = element;
    }
  }
}
#endif

#if STABILIZATION_INDI_RPM_FEEDBACK
static void act_feedback_cb(uint8_t sender_id UNUSED, struct act_feedback_t *feedback, uint8_t num_act)
{
  int8_t i;
  for (i = 0; i < num_act; i++) {
    // Sanity check that index is valid
    if (feedback[i].idx < INDI_NUM_ACT && feedback[i].set.rpm) {
      int8_t idx = feedback[i].idx;
      act_obs[idx] = (feedback[i].rpm - get_servo_min(idx));
      act_obs[idx] *= (MAX_PPRZ / (float)(get_servo_max(idx) - get_servo_min(idx)));
      Bound(act_obs[idx], 0, MAX_PPRZ);
    }
  }
}
#endif

/**
 * ABI callback that obtains the thrust increment from guidance INDI
 */
static void thrust_cb(uint8_t UNUSED sender_id, struct FloatVect3 thrust_increment)
{
  indi_thrust_increment = thrust_increment;
  indi_thrust_increment_set = true;
}

static void bound_g_mat(void)
{
  int8_t i;
  int8_t j;
  for (j = 0; j < INDI_NUM_ACT; j++) {
    float max_limit;
    float min_limit;

    // Limit the values of the estimated G1 matrix
    for (i = 0; i < INDI_OUTPUTS; i++) {
      if (g1_init[i][j] > 0.0) {
        max_limit = g1_init[i][j] * INDI_ALLOWED_G_FACTOR;
        min_limit = g1_init[i][j] / INDI_ALLOWED_G_FACTOR;
      } else {
        max_limit = g1_init[i][j] / INDI_ALLOWED_G_FACTOR;
        min_limit = g1_init[i][j] * INDI_ALLOWED_G_FACTOR;
      }

      if (g1_est[i][j] > max_limit) {
        g1_est[i][j] = max_limit;
      }
      if (g1_est[i][j] < min_limit) {
        g1_est[i][j] = min_limit;
      }
    }

    // Do the same for the G2 matrix
    if (g2_init[j] > 0.0) {
      max_limit = g2_init[j] * INDI_ALLOWED_G_FACTOR;
      min_limit = g2_init[j] / INDI_ALLOWED_G_FACTOR;
    } else {
      max_limit = g2_init[j] / INDI_ALLOWED_G_FACTOR;
      min_limit = g2_init[j] * INDI_ALLOWED_G_FACTOR;
    }

    if (g2_est[j] > max_limit) {
      g2_est[j] = max_limit;
    }
    if (g2_est[j] < min_limit) {
      g2_est[j] = min_limit;
    }
  }
}<|MERGE_RESOLUTION|>--- conflicted
+++ resolved
@@ -323,7 +323,6 @@
                               &(quat->qz));
 }
 
-<<<<<<< HEAD
 #if CTRL_EFFECTIVENESS_SEND_SCHEDULING_MSG
 static void send_indi_schedule_g1(struct transport_tx *trans, struct link_device *dev)
 {
@@ -356,7 +355,7 @@
 }
 #endif
 
-=======
+
 static void send_att_full_indi(struct transport_tx *trans, struct link_device *dev)
 {
   float zero = 0.0;
@@ -379,7 +378,6 @@
                                       1, &zero,                 // inputs
                                       INDI_NUM_ACT, indi_u);    // out
 }
->>>>>>> 1b345804
 #endif
 
 /**
@@ -446,16 +444,14 @@
 #if PERIODIC_TELEMETRY
   register_periodic_telemetry(DefaultPeriodic, PPRZ_MSG_ID_EFF_MAT_G, send_eff_mat_g_indi);
   register_periodic_telemetry(DefaultPeriodic, PPRZ_MSG_ID_AHRS_REF_QUAT, send_ahrs_ref_quat);
-<<<<<<< HEAD
-#if CTRL_EFFECTIVENESS_SEND_SCHEDULING_MSG
-    register_periodic_telemetry(DefaultPeriodic, PPRZ_MSG_ID_INDI_SCHEDULE_G1, send_indi_schedule_g1);
-#endif
+  register_periodic_telemetry(DefaultPeriodic, PPRZ_MSG_ID_STAB_ATTITUDE, send_att_full_indi);
+
+    #if CTRL_EFFECTIVENESS_SEND_SCHEDULING_MSG
+        register_periodic_telemetry(DefaultPeriodic, PPRZ_MSG_ID_INDI_SCHEDULE_G1, send_indi_schedule_g1);
+    #endif
     #if STABILIZATION_INDI_PUBLISH_ATTITUDE
     register_periodic_telemetry(DefaultPeriodic, PPRZ_MSG_ID_STAB_ATTITUDE_INDI, send_att_indi);
     #endif
-=======
-  register_periodic_telemetry(DefaultPeriodic, PPRZ_MSG_ID_STAB_ATTITUDE, send_att_full_indi);
->>>>>>> 1b345804
 #endif
 }
 
@@ -777,6 +773,16 @@
   }
 }
 
+//  // Set the stab_cmd to 42 to indicate that it is not used
+//  stabilization_cmd[COMMAND_ROLL] = 42;
+//  stabilization_cmd[COMMAND_PITCH] = 42;
+//  stabilization_cmd[COMMAND_YAW] = 42;
+
+//    FIXME
+  if (stab_indi_kill_throttle) {
+      stabilization_cmd[COMMAND_THRUST] = 0;
+      actuators_pprz[4] = 0;
+  }
 /**
  * @param use_increment
  *
@@ -790,17 +796,6 @@
     du_max_stab_indi[i] = MAX_PPRZ - use_increment * actuator_state_filt_vect[i];
     du_pref_stab_indi[i] = act_pref[i] - use_increment * actuator_state_filt_vect[i];
 
-<<<<<<< HEAD
-  // Set the stab_cmd to 42 to indicate that it is not used
-  stabilization_cmd[COMMAND_ROLL] = 42;
-  stabilization_cmd[COMMAND_PITCH] = 42;
-  stabilization_cmd[COMMAND_YAW] = 42;
-
-//    FIXME
-  if (stab_indi_kill_throttle) {
-      stabilization_cmd[COMMAND_THRUST] = 0;
-      actuators_pprz[4] = 0;
-=======
 #ifdef GUIDANCE_INDI_MIN_THROTTLE
     float airspeed = stateGetAirspeed_f();
     //limit minimum thrust ap can give
@@ -814,7 +809,6 @@
       }
     }
 #endif
->>>>>>> 1b345804
   }
 }
 
