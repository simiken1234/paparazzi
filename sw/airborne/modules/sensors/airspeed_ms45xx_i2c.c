/*
 * Copyright (C) 2014 Freek van Tienen <freek.v.tienen@gmail.com>
 *               2014 Felix Ruess <felix.ruess@gmail.com>
 *
 * This file is part of paparazzi
 *
 * paparazzi is free software; you can redistribute it and/or modify
 * it under the terms of the GNU General Public License as published by
 * the Free Software Foundation; either version 2, or (at your option)
 * any later version.
 *
 * paparazzi is distributed in the hope that it will be useful,
 * but WITHOUT ANY WARRANTY; without even the implied warranty of
 * MERCHANTABILITY or FITNESS FOR A PARTICULAR PURPOSE.  See the
 * GNU General Public License for more details.
 *
 * You should have received a copy of the GNU General Public License
 * along with paparazzi; see the file COPYING.  If not, write to
 * the Free Software Foundation, 59 Temple Place - Suite 330,
 * Boston, MA 02111-1307, USA.
 */

/** @file modules/sensors/airspeed_ms45xx_i2c.c
 * Airspeed sensor module using the MS45xxDO digital pressure sensor via I2C.
 * Needs to be one of the versions with 14bit pressure and 11bit temperature.
 */

#include "std.h"
#include "mcu_periph/i2c.h"
#include "modules/sensors/airspeed_ms45xx_i2c.h"
#include "filters/low_pass_filter.h"
#include "modules/core/abi.h"

#include "mcu_periph/uart.h"
#include "pprzlink/messages.h"
#include "modules/datalink/downlink.h"

#if PERIODIC_TELEMETRY
#include "modules/datalink/telemetry.h"
#endif

/* Enable ABI sending */
#ifndef AIRSPEED_MS45XX_SEND_ABI
#define AIRSPEED_MS45XX_SEND_ABI true
#endif

/** Default I2C device
 */
#ifndef MS45XX_I2C_DEV
#define MS45XX_I2C_DEV i2c2
#endif

/** Sensor I2C slave address (existing defaults 0x50, 0x6C and 0x8C)
 */
#ifndef MS45XX_I2C_ADDR
#define MS45XX_I2C_ADDR 0x50
#endif

/** MS45xx sensors pressure output type can be in PSI or InH2O, as defined in the datasheet
 *  if not defined to be MS45XX_PRESSURE_OUTPUT_TYPE_InH2O then PSI is used
 * */
#ifndef MS45XX_PRESSURE_OUTPUT_TYPE_InH2O
#define MS45XX_PRESSURE_OUTPUT_TYPE_InH2O 0
#endif

/** MS45xx pressure range in PSI or InH2O
 * The sensor is available in many ranges, the datasheet of your pressure sensor will tell which one
 * and what this range represents
 */
#ifndef MS45XX_PRESSURE_RANGE
#define MS45XX_PRESSURE_RANGE 1
#endif

/** Pressure Type 0 = Differential, 1 = Gauge
 * note there are theoretical more types than 2, e.g. Absolute not implemented */
#ifndef MS45XX_PRESSURE_TYPE
#define MS45XX_PRESSURE_TYPE 0
#endif

/** Use low pass filter on pressure values
 */
#ifndef USE_AIRSPEED_LOWPASS_FILTER
#define USE_AIRSPEED_LOWPASS_FILTER TRUE
#endif

/** MS45xx output Type.
 * 0 = Output Type A with 10% to 90%
 * 1 = Output Type B with 5% to 95%
 */
#ifndef MS45XX_OUTPUT_TYPE
#define MS45XX_OUTPUT_TYPE 0
#endif

/** Conversion factor from InH2O to Pa */
#define InH2O_TO_PA 249.08891

/** Conversion factor from psi to Pa */
#define PSI_TO_PA 6894.75729

#if MS45XX_PRESSURE_OUTPUT_TYPE_InH2O
#define OutputPressureToPa InH2O_TO_PA
#else
#define OutputPressureToPa PSI_TO_PA
#endif

#if MS45XX_OUTPUT_TYPE == 0
/* Offset and scaling for OUTPUT TYPE A:
 * p_raw = (0.8*16383)/ (Pmax - Pmin) * (pressure - Pmin) + 0.1*16383
 * For differential sensors Pmax = MS45XX_PRESSURE_RANGE = -Pmin.
 *
 * p_diff = (p_raw - 0.1*16383) * 2*RANGE/(0.8*16383) - RANGE
 * p_diff = p_raw * 2*RANGE/(0.8*16383) - (RANGE + (0.1 * 16383) * 2*RANGE/(0.8*16383)
 * p_diff = p_raw * 2*RANGE/(0.8*16383) - (1.25 * RANGE)
 * p_diff = (p_raw - offset) * scale
 * then convert to Pascal
 */
#ifndef MS45XX_PRESSURE_SCALE
#define MS45XX_PRESSURE_SCALE (2 * MS45XX_PRESSURE_RANGE / (0.8 * 16383) * OutputPressureToPa)
#endif
#ifndef MS45XX_PRESSURE_OFFSET
#define MS45XX_PRESSURE_OFFSET (16383 / 2)
#endif
#else /* Can still be improved using another if statment with MS45XX_PRESSURE_TYPE etc. */
/* Offset and scaling for OUTPUT TYPE B:
 * p_raw = (0.9*16383)/ (Pmax - Pmin) * (pressure - Pmin) + 0.05*16383
 */
#ifndef MS45XX_PRESSURE_SCALE
#define MS45XX_PRESSURE_SCALE (MS45XX_PRESSURE_RANGE/(0.9*16383)*OutputPressureToPa)
#endif
#ifndef MS45XX_PRESSURE_OFFSET
#define MS45XX_PRESSURE_OFFSET (0.05*16383)
#endif
#endif

PRINT_CONFIG_VAR(MS45XX_OUTPUT_TYPE)
PRINT_CONFIG_VAR(MS45XX_PRESSURE_TYPE)
PRINT_CONFIG_VAR(MS45XX_PRESSURE_RANGE)
PRINT_CONFIG_VAR(MS45XX_PRESSURE_SCALE)
PRINT_CONFIG_VAR(MS45XX_PRESSURE_OFFSET)


/** Quadratic scale factor for indicated airspeed.
 * airspeed = sqrt(2*p_diff/density)
 * With p_diff in Pa and standard air density of 1.225 kg/m^3,
 * default airspeed scale is 2/1.225
 */
#ifdef MS45XX_AIRSPEED_SCALE
PRINT_CONFIG_MSG("MS45XX changed air density. PS: Use MS45XX_PRESSURE_SCALE to calibrate the MS45XX.");
#endif

#define MS45XX_RHO_DIV_2 1.6327


/** Time constant for second order Butterworth low pass filter
 * Default of 0.15 should give cut-off freq of 1/(2*pi*tau) ~= 1Hz
 */
#ifndef MS45XX_LOWPASS_TAU
#define MS45XX_LOWPASS_TAU 0.15
#endif

struct AirspeedMs45xx ms45xx;
static struct i2c_transaction ms45xx_trans;
#ifdef USE_AIRSPEED_LOWPASS_FILTER
static Butterworth2LowPass ms45xx_filter;
#endif

#if PREFLIGHT_CHECKS
/* Preflight checks */
#include "modules/checks/preflight_checks.h"
static struct preflight_check_t ms45xx_i2c_pfc;

static void ms45xx_preflight(struct preflight_result_t *result) {
  if(ms45xx.offset_set) {
    preflight_success(result, "Airspeed sensor succesfully nulled (MS45XX)");
  } else {
    preflight_error(result, "Airspeed sensor not nulled (MS45XX)");
  }
}
#endif // PREFLIGHT_CHECKS

static void ms45xx_downlink(struct transport_tx *trans, struct link_device *dev)
{
  uint8_t dev_id = MS45XX_SENDER_ID;
  float temp = ((float)ms45xx.temperature) * 0.1f;
  pprz_msg_send_AIRSPEED_RAW(trans,dev,AC_ID,
                                &dev_id,
                                &ms45xx.raw_p,
                                &ms45xx.pressure_offset,
                                &ms45xx.pressure,
                                &temp,
                                &ms45xx.airspeed);
}

void ms45xx_i2c_init(void)
{
  ms45xx.pressure = 0.;
  ms45xx.temperature = 0;
  ms45xx.airspeed = 0.;
  ms45xx.raw_p = 0;
  ms45xx.pressure_type = MS45XX_PRESSURE_TYPE;
  ms45xx.pressure_scale = MS45XX_PRESSURE_SCALE;
  ms45xx.pressure_offset = MS45XX_PRESSURE_OFFSET;
  ms45xx.offset_set = false;

  ms45xx_trans.status = I2CTransDone;
  // setup low pass filter with time constant and 100Hz sampling freq
#ifdef USE_AIRSPEED_LOWPASS_FILTER
  init_butterworth_2_low_pass(&ms45xx_filter, MS45XX_LOWPASS_TAU,
                              MS45XX_I2C_PERIODIC_PERIOD, 0);
#endif

#if PERIODIC_TELEMETRY
  register_periodic_telemetry(DefaultPeriodic, PPRZ_MSG_ID_AIRSPEED_RAW, ms45xx_downlink);
#endif

  /* Register preflight checks */
#if PREFLIGHT_CHECKS
  preflight_check_register(&ms45xx_i2c_pfc, ms45xx_preflight);
#endif
}

void ms45xx_i2c_periodic(void)
{
  // Initiate next read
  if (ms45xx_trans.status == I2CTransDone) {
    i2c_receive(&MS45XX_I2C_DEV, &ms45xx_trans, MS45XX_I2C_ADDR, 4);
  }
}

#define AUTOSET_NB_MAX 20

void ms45xx_i2c_event(void)
{
  static int autoset_nb = 0;
  static float autoset_offset = 0.f;

  /* Check if transaction is succesfull */
  if (ms45xx_trans.status == I2CTransSuccess) {

    /* 2 MSB of data are status bits, 0 = good data, 2 = already fetched, 3 = fault */
    uint8_t status = (0xC0 & ms45xx_trans.buf[0]) >> 6;

    if (status == 0) {
      /* 14bit raw pressure */
      uint16_t p_raw = 0x3FFF & (((uint16_t)(ms45xx_trans.buf[0]) << 8) | (uint16_t)(ms45xx_trans.buf[1]));
      ms45xx.raw_p = p_raw;

      /* 11bit raw temperature, 5 LSB bits not used */
      uint16_t temp_raw = 0xFFE0 & (((uint16_t)(ms45xx_trans.buf[2]) << 8) |
                                    (uint16_t)(ms45xx_trans.buf[3]));
      temp_raw = temp_raw >> 5;

      /* Reject any values that are the absolute minimum or maximums these
         can happen due to gnd lifts or communication errors on the bus */
      if(p_raw == 0x3FFF || p_raw == 0 || temp_raw == 0x7FF || temp_raw == 0) {
        ms45xx_trans.status = I2CTransDone;
        return;
      }

      /* For type Diff
       * Output is proportional to the difference between Port 1 and Port 2. Output
       * swings positive when Port 1> Port 2. Output is 50% of total counts
       * when Port 1=Port 2.
       * For type Gauge
       * p_out = (p_raw - offset) * scale
       */

      float p_out = (p_raw - ms45xx.pressure_offset) * ms45xx.pressure_scale;

      /* 0 = -50degC, 20147 = 150degC
       * ms45xx_temperature in 0.1 deg Celcius
       */
      ms45xx.temperature = ((uint32_t)temp_raw * 2000) / 2047 - 500;
      
      // if(electrical.vboard != 0) {
      //   float volt_diff = electrical.vboard - 5.0f;
      //   Bound(volt_diff, -0.7f, 0.5f);

      //   p_out -= 65.0f * volt_diff;
      //   ms45xx.temperature -= 8.87f * volt_diff;
      // }
#ifdef USE_AIRSPEED_LOWPASS_FILTER
      ms45xx.pressure = update_butterworth_2_low_pass(&ms45xx_filter, p_out);
#else
      ms45xx.pressure = p_out;
#endif

      if (ms45xx.autoset_offset) {
        if (autoset_nb < AUTOSET_NB_MAX) {
          autoset_offset += p_raw;
          autoset_nb++;
        } else {
          ms45xx.pressure_offset = autoset_offset / (float)autoset_nb;
          autoset_offset = 0.f;
          autoset_nb = 0;
          ms45xx.autoset_offset = false;
          ms45xx.offset_set = true;
        }
      }

      // Send (differential) pressure via ABI
      #if AIRSPEED_MS45XX_SEND_ABI
      AbiSendMsgBARO_DIFF(MS45XX_SENDER_ID, ms45xx.pressure);

      // Send temperature as float in deg Celcius via ABI
      float temp = ms45xx.temperature / 10.0f;
      
      AbiSendMsgTEMPERATURE(MS45XX_SENDER_ID, temp);
      #endif

<<<<<<< HEAD
#warning "HACK to get correct airspeed, fix nicely"
      ms45xx.airspeed = ms45xx.airspeed*1.2;

#if USE_AIRSPEED_MS45XX
      stateSetAirspeed_f(ms45xx.airspeed);
#endif
      if (ms45xx.sync_send) {
        ms45xx_downlink(&(DefaultChannel).trans_tx, &(DefaultDevice).device);
=======
      // Compute airspeed
      float sign = 1.0f;
      if (ms45xx.pressure < 0.0f) {
        sign = -1.0f;
>>>>>>> 1b345804
      }
      ms45xx.airspeed = sqrtf(ms45xx.pressure * sign * MS45XX_RHO_DIV_2) * sign;

    }

    // Set to done
    ms45xx_trans.status = I2CTransDone;
  } else if (ms45xx_trans.status == I2CTransFailed) {
    // Just retry if failed
    ms45xx_trans.status = I2CTransDone;
  }
}<|MERGE_RESOLUTION|>--- conflicted
+++ resolved
@@ -271,7 +271,7 @@
        * ms45xx_temperature in 0.1 deg Celcius
        */
       ms45xx.temperature = ((uint32_t)temp_raw * 2000) / 2047 - 500;
-      
+
       // if(electrical.vboard != 0) {
       //   float volt_diff = electrical.vboard - 5.0f;
       //   Bound(volt_diff, -0.7f, 0.5f);
@@ -304,25 +304,14 @@
 
       // Send temperature as float in deg Celcius via ABI
       float temp = ms45xx.temperature / 10.0f;
-      
+
       AbiSendMsgTEMPERATURE(MS45XX_SENDER_ID, temp);
       #endif
 
-<<<<<<< HEAD
-#warning "HACK to get correct airspeed, fix nicely"
-      ms45xx.airspeed = ms45xx.airspeed*1.2;
-
-#if USE_AIRSPEED_MS45XX
-      stateSetAirspeed_f(ms45xx.airspeed);
-#endif
-      if (ms45xx.sync_send) {
-        ms45xx_downlink(&(DefaultChannel).trans_tx, &(DefaultDevice).device);
-=======
       // Compute airspeed
       float sign = 1.0f;
       if (ms45xx.pressure < 0.0f) {
         sign = -1.0f;
->>>>>>> 1b345804
       }
       ms45xx.airspeed = sqrtf(ms45xx.pressure * sign * MS45XX_RHO_DIV_2) * sign;
 
