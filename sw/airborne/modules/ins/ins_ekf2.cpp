/*
 * Copyright (C) 2022 Freek van Tienen <freek.v.tienen@gmail.com>
 *
 * This file is part of paparazzi.
 *
 * paparazzi is free software; you can redistribute it and/or modify
 * it under the terms of the GNU General Public License as published by
 * the Free Software Foundation; either version 2, or (at your option)
 * any later version.
 *
 * paparazzi is distributed in the hope that it will be useful,
 * but WITHOUT ANY WARRANTY; without even the implied warranty of
 * MERCHANTABILITY or FITNESS FOR A PARTICULAR PURPOSE.  See the
 * GNU General Public License for more details.
 *
 * You should have received a copy of the GNU General Public License
 * along with paparazzi; see the file COPYING.  If not, write to
 * the Free Software Foundation, 59 Temple Place - Suite 330,
 * Boston, MA 02111-1307, USA.
 */

/**
 * @file modules/ins/ins_ekf2.cpp
 *
 * INS based in the EKF2 of PX4
 *
 */

#include "modules/ins/ins_ekf2.h"
#include "modules/nav/waypoints.h"
#include "modules/core/abi.h"
#include "stabilization/stabilization_attitude.h"
#include "generated/airframe.h"
#include "generated/flight_plan.h"
#include "EKF/ekf.h"
#include "math/pprz_isa.h"
#include "math/pprz_geodetic_wgs84.h"
#include "mcu_periph/sys_time.h"
#include "autopilot.h"

/** For SITL and NPS we need special includes */
#if defined SITL && USE_NPS
#include "nps_autopilot.h"
#include <stdio.h>
#endif

/** INS reference from flight plan, true by default */
#ifndef USE_INS_NAV_INIT
#define USE_INS_NAV_INIT TRUE
#endif

/** Special configuration for Optitrack */
#if INS_EKF2_OPTITRACK
#ifndef INS_EKF2_FUSION_MODE
#define INS_EKF2_FUSION_MODE (MASK_USE_EVPOS | MASK_USE_EVVEL | MASK_USE_EVYAW)
#endif
#ifndef INS_EKF2_VDIST_SENSOR_TYPE
#define INS_EKF2_VDIST_SENSOR_TYPE VDIST_SENSOR_EV
#endif
#endif

/** The EKF2 fusion mode setting */
#ifndef INS_EKF2_FUSION_MODE
#define INS_EKF2_FUSION_MODE (MASK_USE_GPS)
#endif
PRINT_CONFIG_VAR(INS_EKF2_FUSION_MODE)

/** The EKF2 primary vertical distance sensor type */
#ifndef INS_EKF2_VDIST_SENSOR_TYPE
#define INS_EKF2_VDIST_SENSOR_TYPE VDIST_SENSOR_BARO
#endif
PRINT_CONFIG_VAR(INS_EKF2_VDIST_SENSOR_TYPE)

/** The EKF2 GPS checks before initialization */
#ifndef INS_EKF2_GPS_CHECK_MASK
#define INS_EKF2_GPS_CHECK_MASK 21 // (MASK_GPS_NSATS | MASK_GPS_HACC | MASK_GPS_SACC)
#endif
PRINT_CONFIG_VAR(INS_EKF2_GPS_CHECK_MASK)

/** Default AGL sensor minimum range */
#ifndef INS_EKF2_SONAR_MIN_RANGE
#define INS_EKF2_SONAR_MIN_RANGE 0.001
#endif
PRINT_CONFIG_VAR(INS_EKF2_SONAR_MIN_RANGE)

/** Default AGL sensor maximum range */
#ifndef INS_EKF2_SONAR_MAX_RANGE
#define INS_EKF2_SONAR_MAX_RANGE 4
#endif
PRINT_CONFIG_VAR(INS_EKF2_SONAR_MAX_RANGE)

/** If enabled uses radar sensor as primary AGL source, if possible */
#ifndef INS_EKF2_RANGE_MAIN_AGL
#define INS_EKF2_RANGE_MAIN_AGL 1
#endif
PRINT_CONFIG_VAR(INS_EKF2_RANGE_MAIN_AGL)

/** default barometer to use in INS */
#ifndef INS_EKF2_BARO_ID
#if USE_BARO_BOARD
#define INS_EKF2_BARO_ID BARO_BOARD_SENDER_ID
#else
#define INS_EKF2_BARO_ID ABI_BROADCAST
#endif
#endif
PRINT_CONFIG_VAR(INS_EKF2_BARO_ID)

/** default temperature sensor to use in INS */
#ifndef INS_EKF2_TEMPERATURE_ID
#define INS_EKF2_TEMPERATURE_ID ABI_BROADCAST
#endif
PRINT_CONFIG_VAR(INS_EKF2_TEMPERATURE_ID)

/** default AGL sensor to use in INS */
#ifndef INS_EKF2_AGL_ID
#define INS_EKF2_AGL_ID ABI_BROADCAST
#endif
PRINT_CONFIG_VAR(INS_EKF2_AGL_ID)

/* default Gyro to use in INS */
#ifndef INS_EKF2_GYRO_ID
#define INS_EKF2_GYRO_ID ABI_BROADCAST
#endif
PRINT_CONFIG_VAR(INS_EKF2_GYRO_ID)

/* default Accelerometer to use in INS */
#ifndef INS_EKF2_ACCEL_ID
#define INS_EKF2_ACCEL_ID ABI_BROADCAST
#endif
PRINT_CONFIG_VAR(INS_EKF2_ACCEL_ID)

/* default Magnetometer to use in INS */
#ifndef INS_EKF2_MAG_ID
#define INS_EKF2_MAG_ID ABI_BROADCAST
#endif
PRINT_CONFIG_VAR(INS_EKF2_MAG_ID)

/* default GPS to use in INS */
#ifndef INS_EKF2_GPS_ID
#define INS_EKF2_GPS_ID GPS_MULTI_ID
#endif
PRINT_CONFIG_VAR(INS_EKF2_GPS_ID)

/* default Optical Flow to use in INS */
#ifndef INS_EKF2_OF_ID
#define INS_EKF2_OF_ID ABI_BROADCAST
#endif
PRINT_CONFIG_VAR(INS_EKF2_OF_ID)

/* IMU X offset from CoG position in meters */
#ifndef INS_EKF2_IMU_POS_X
#define INS_EKF2_IMU_POS_X 0
#endif
PRINT_CONFIG_VAR(INS_EKF2_IMU_POS_X)

/* IMU Y offset from CoG position in meters */
#ifndef INS_EKF2_IMU_POS_Y
#define INS_EKF2_IMU_POS_Y 0
#endif
PRINT_CONFIG_VAR(INS_EKF2_IMU_POS_Y)

/* IMU Z offset from CoG position in meters */
#ifndef INS_EKF2_IMU_POS_Z
#define INS_EKF2_IMU_POS_Z 0
#endif
PRINT_CONFIG_VAR(INS_EKF2_IMU_POS_Z)

/* GPS X offset from CoG position in meters */
#ifndef INS_EKF2_GPS_POS_X
#define INS_EKF2_GPS_POS_X 0
#endif
PRINT_CONFIG_VAR(INS_EKF2_GPS_POS_X)

/* GPS Y offset from CoG position in meters */
#ifndef INS_EKF2_GPS_POS_Y
#define INS_EKF2_GPS_POS_Y 0
#endif
PRINT_CONFIG_VAR(INS_EKF2_GPS_POS_Y)

/* GPS Z offset from CoG position in meters */
#ifndef INS_EKF2_GPS_POS_Z
#define INS_EKF2_GPS_POS_Z 0
#endif
PRINT_CONFIG_VAR(INS_EKF2_GPS_POS_Z)

/* Default flow/radar message delay (in ms) */
#ifndef INS_EKF2_FLOW_SENSOR_DELAY
#define INS_EKF2_FLOW_SENSOR_DELAY 15
#endif
PRINT_CONFIG_VAR(INS_FLOW_SENSOR_DELAY)

/* Default minimum accepted quality (1 to 255) */
#ifndef INS_EKF2_MIN_FLOW_QUALITY
#define INS_EKF2_MIN_FLOW_QUALITY  100
#endif
PRINT_CONFIG_VAR(INS_EKF2_MIN_FLOW_QUALITY)

/* Max flow rate that the sensor can measure (rad/sec) */
#ifndef INS_EKF2_MAX_FLOW_RATE
#define INS_EKF2_MAX_FLOW_RATE 200
#endif
PRINT_CONFIG_VAR(INS_EKF2_MAX_FLOW_RATE)

/* Flow sensor X offset from CoG position in meters */
#ifndef INS_EKF2_FLOW_POS_X
#define INS_EKF2_FLOW_POS_X 0
#endif
PRINT_CONFIG_VAR(INS_EKF2_FLOW_POS_X)

/* Flow sensor Y offset from CoG position in meters */
#ifndef INS_EKF2_FLOW_POS_Y
#define INS_EKF2_FLOW_POS_Y 0
#endif
PRINT_CONFIG_VAR(INS_EKF2_FLOW_POS_Y)

/* Flow sensor Z offset from CoG position in meters */
#ifndef INS_EKF2_FLOW_POS_Z
#define INS_EKF2_FLOW_POS_Z 0
#endif
PRINT_CONFIG_VAR(INS_EKF2_FLOW_POS_Z)

/* Flow sensor noise in rad/sec */
#ifndef INS_EKF2_FLOW_NOISE
#define INS_EKF2_FLOW_NOISE 0.03
#endif
PRINT_CONFIG_VAR(INS_EKF2_FLOW_NOISE)

/* Flow sensor noise at qmin in rad/sec */
#ifndef INS_EKF2_FLOW_NOISE_QMIN
#define INS_EKF2_FLOW_NOISE_QMIN 0.05
#endif
PRINT_CONFIG_VAR(INS_EKF2_FLOW_NOISE_QMIN)

/* Flow sensor innovation gate */
#ifndef INS_EKF2_FLOW_INNOV_GATE
#define INS_EKF2_FLOW_INNOV_GATE 4
#endif
PRINT_CONFIG_VAR(INS_EKF2_FLOW_INNOV_GATE)

/* External vision position noise (m) */
#ifndef INS_EKF2_EVP_NOISE
#define INS_EKF2_EVP_NOISE 0.02f
#endif
PRINT_CONFIG_VAR(INS_EKF2_EVP_NOISE)

/* External vision velocity noise (m/s) */
#ifndef INS_EKF2_EVV_NOISE
#define INS_EKF2_EVV_NOISE 0.1f
#endif
PRINT_CONFIG_VAR(INS_EKF2_EVV_NOISE)

/* External vision angle noise (rad) */
#ifndef INS_EKF2_EVA_NOISE
#define INS_EKF2_EVA_NOISE 0.05f
#endif
PRINT_CONFIG_VAR(INS_EKF2_EVA_NOISE)

/* GPS measurement noise for horizontal velocity (m/s) */
#ifndef INS_EKF2_GPS_V_NOISE
#define INS_EKF2_GPS_V_NOISE 0.3f
#endif
PRINT_CONFIG_VAR(INS_EKF2_GPS_V_NOISE)

/* GPS measurement position noise (m) */
#ifndef INS_EKF2_GPS_P_NOISE
#define INS_EKF2_GPS_P_NOISE 0.5f
#endif
PRINT_CONFIG_VAR(INS_EKF2_GPS_P_NOISE)

/* Barometric measurement noise for altitude (m) */
#ifndef INS_EKF2_BARO_NOISE
#define INS_EKF2_BARO_NOISE 3.5f
#endif
PRINT_CONFIG_VAR(INS_EKF2_BARO_NOISE)

#ifndef INS_EKF2_GPS_RTK_YAW
#define INS_EKF2_GPS_RTK_YAW 0
#endif
PRINT_CONFIG_VAR(INS_EKF2_GPS_RTK_YAW)

#ifndef INS_EKF2_GPS_RTK_YAW_OFFSET
#define INS_EKF2_GPS_RTK_YAW_OFFSET 0
#endif
PRINT_CONFIG_VAR(INS_EKF2_GPS_RTK_YAW_OFFSET)

#ifndef INS_EKF2_MAG_FUSION_TYPE
#define INS_EKF2_MAG_FUSION_TYPE 0
#endif
PRINT_CONFIG_VAR(INS_EKF2_MAG_FUSION_TYPE)

#ifndef INS_EKF2_GPS_RTK_YAW_MAX_INTERVAL
#define INS_EKF2_GPS_RTK_YAW_MAX_INTERVAL (uint64_t)5e6         // 5 sec
#endif
PRINT_CONFIG_VAR(INS_EKF2_GPS_RTK_YAW_MAX_INTERVAL)

/* All registered ABI events */
static abi_event baro_ev;
static abi_event temperature_ev;
static abi_event agl_ev;
static abi_event gyro_int_ev;
static abi_event accel_int_ev;
static abi_event mag_ev;
static abi_event gps_ev;
static abi_event optical_flow_ev;

/* All ABI callbacks */
static void baro_cb(uint8_t sender_id, uint32_t stamp, float pressure);
static void temperature_cb(uint8_t sender_id, float temp);
static void agl_cb(uint8_t sender_id, uint32_t stamp, float distance);
static void gyro_int_cb(uint8_t sender_id, uint32_t stamp, struct FloatRates *delta_gyro, uint16_t dt);
static void accel_int_cb(uint8_t sender_id, uint32_t stamp, struct FloatVect3 *delta_accel, uint16_t dt);
static void mag_cb(uint8_t sender_id, uint32_t stamp, struct Int32Vect3 *mag);
static void gps_cb(uint8_t sender_id, uint32_t stamp, struct GpsState *gps_s);
static void optical_flow_cb(uint8_t sender_id, uint32_t stamp, int32_t flow_x, int32_t flow_y, int32_t flow_der_x,
                            int32_t flow_der_y, float quality, float size_divergence);

/* Static local functions */
static void ins_ekf2_publish_attitude(uint32_t stamp);

/* Static local variables */
static Ekf ekf;                                   ///< EKF class itself
static parameters *ekf_params;                    ///< The EKF parameters
struct ekf2_t ekf2;                               ///< Local EKF2 status structure

float settings_yaw_offset = INS_EKF2_GPS_RTK_YAW_OFFSET;
float _last_gps_rtk_yaw = 0.0;
uint64_t _time_last_gps_rtk_yaw_valid{0};

#if PERIODIC_TELEMETRY
#include "modules/datalink/telemetry.h"

static void send_ins(struct transport_tx *trans, struct link_device *dev)
{
  struct NedCoor_i pos, speed, accel;

  // Get it from the EKF
  const Vector3f pos_f{ekf.getPosition()};
  const Vector3f speed_f{ekf.getVelocity()};
  const Vector3f accel_f{ekf.getVelocityDerivative()};

  // Convert to integer
  pos.x = POS_BFP_OF_REAL(pos_f(0));
  pos.y = POS_BFP_OF_REAL(pos_f(1));
  pos.z = POS_BFP_OF_REAL(pos_f(2));
  speed.x = SPEED_BFP_OF_REAL(speed_f(0));
  speed.y = SPEED_BFP_OF_REAL(speed_f(1));
  speed.z = SPEED_BFP_OF_REAL(speed_f(2));
  accel.x = ACCEL_BFP_OF_REAL(accel_f(0));
  accel.y = ACCEL_BFP_OF_REAL(accel_f(1));
  accel.z = ACCEL_BFP_OF_REAL(accel_f(2));

  // Send the message
  pprz_msg_send_INS(trans, dev, AC_ID,
                    &pos.x, &pos.y, &pos.z,
                    &speed.x, &speed.y, &speed.z,
                    &accel.x, &accel.y, &accel.z);
}

static void send_ins_z(struct transport_tx *trans, struct link_device *dev)
{
  float baro_z = 0.0f;
  int32_t pos_z, speed_z, accel_z;

  // Get it from the EKF
  const Vector3f pos_f{ekf.getPosition()};
  const Vector3f speed_f{ekf.getVelocity()};
  const Vector3f accel_f{ekf.getVelocityDerivative()};

  // Convert to integer
  pos_z = POS_BFP_OF_REAL(pos_f(2));
  speed_z = SPEED_BFP_OF_REAL(speed_f(2));
  accel_z = ACCEL_BFP_OF_REAL(accel_f(2));

  // Send the message
  pprz_msg_send_INS_Z(trans, dev, AC_ID,
                      &baro_z, &pos_z, &speed_z, &accel_z);
}

static void send_ins_ref(struct transport_tx *trans, struct link_device *dev)
{
  float qfe = 101325.0; //TODO: this is qnh not qfe?
  if (ekf2.ltp_stamp > 0)
    pprz_msg_send_INS_REF(trans, dev, AC_ID,
                          &ekf2.ltp_def.ecef.x, &ekf2.ltp_def.ecef.y, &ekf2.ltp_def.ecef.z,
                          &ekf2.ltp_def.lla.lat, &ekf2.ltp_def.lla.lon, &ekf2.ltp_def.lla.alt,
                          &ekf2.ltp_def.hmsl, &qfe);
}

static void send_ins_ekf2(struct transport_tx *trans, struct link_device *dev)
{
  uint16_t gps_check_status, soln_status;
  uint16_t filter_fault_status = ekf.fault_status().value; // FIXME: 32bit instead of 16bit
  uint32_t control_mode = ekf.control_status().value;
  ekf.get_gps_check_status(&gps_check_status);
  ekf.get_ekf_soln_status(&soln_status);

  uint16_t innov_test_status;
  float mag, vel, pos, hgt, tas, hagl, flow, beta, mag_decl;
  uint8_t terrain_valid, dead_reckoning;
  ekf.get_innovation_test_status(innov_test_status, mag, vel, pos, hgt, tas, hagl, beta);
  //ekf.get_flow_innov(&flow);
  ekf.get_mag_decl_deg(&mag_decl);
  flow = 0;

  if (ekf.isTerrainEstimateValid()) {
    terrain_valid = 1;
  } else {
    terrain_valid = 0;
  }

  if (ekf.inertial_dead_reckoning()) {
    dead_reckoning = 1;
  } else {
    dead_reckoning = 0;
  }

  pprz_msg_send_INS_EKF2(trans, dev, AC_ID,
                         &control_mode, &filter_fault_status, &gps_check_status, &soln_status,
                         &innov_test_status, &mag, &vel, &pos, &hgt, &tas, &hagl, &flow, &beta,
                         &mag_decl, &terrain_valid, &dead_reckoning);
}

static void send_ins_ekf2_ext(struct transport_tx *trans, struct link_device *dev)
{
  float gps_drift[3];
  Vector3f vibe = ekf.getImuVibrationMetrics();
  bool gps_blocked;
  uint8_t gps_blocked_b;
  ekf.get_gps_drift_metrics(gps_drift, &gps_blocked);
  gps_blocked_b = gps_blocked;

  pprz_msg_send_INS_EKF2_EXT(trans, dev, AC_ID,
                             &gps_drift[0], &gps_drift[1], &gps_drift[2], &gps_blocked_b,
                             &vibe(0), &vibe(1), &vibe(2));
}

static void send_filter_status(struct transport_tx *trans, struct link_device *dev)
{
  uint8_t ahrs_ekf2_id = AHRS_COMP_ID_EKF2;
  filter_control_status_u control_mode = ekf.control_status();
  uint32_t filter_fault_status = ekf.fault_status().value;
  uint16_t filter_fault_status_16 = filter_fault_status; //FIXME
  uint8_t mde = 0;

  // Check the alignment and if GPS is fused
  if (control_mode.flags.tilt_align && control_mode.flags.yaw_align && (control_mode.flags.gps || control_mode.flags.ev_pos)) {
    mde = 3;
  } else if (control_mode.flags.tilt_align && control_mode.flags.yaw_align) {
    mde = 4;
  } else {
    mde = 2;
  }

  // Check if there is a covariance error
  if (filter_fault_status) {
    mde = 6;
  }

  pprz_msg_send_STATE_FILTER_STATUS(trans, dev, AC_ID, &ahrs_ekf2_id, &mde, &filter_fault_status_16);
}

static void send_wind_info_ret(struct transport_tx *trans, struct link_device *dev)
{
  float tas;
  Vector2f wind = ekf.getWindVelocity();
  uint8_t flags = 0x5;
  float f_zero = 0;

  ekf.get_true_airspeed(&tas);

  pprz_msg_send_WIND_INFO_RET(trans, dev, AC_ID, &flags, &wind(1), &wind(0), &f_zero, &tas);
}

static void send_ahrs_bias(struct transport_tx *trans, struct link_device *dev)
{
  Vector3f accel_bias = ekf.getAccelBias();
  Vector3f gyro_bias = ekf.getGyroBias();
  Vector3f mag_bias = ekf.getMagBias();

  pprz_msg_send_AHRS_BIAS(trans, dev, AC_ID, &accel_bias(0), &accel_bias(1), &accel_bias(2),
                          &gyro_bias(0), &gyro_bias(1), &gyro_bias(2), &mag_bias(0), &mag_bias(1), &mag_bias(2));
}

static void send_ahrs_quat(struct transport_tx *trans, struct link_device *dev)
{
  struct Int32Quat ltp_to_body_quat;
  const Quatf att_q{ekf.calculate_quaternion()};
  ltp_to_body_quat.qi = QUAT1_BFP_OF_REAL(att_q(0));
  ltp_to_body_quat.qx = QUAT1_BFP_OF_REAL(att_q(1));
  ltp_to_body_quat.qy = QUAT1_BFP_OF_REAL(att_q(2));
  ltp_to_body_quat.qz = QUAT1_BFP_OF_REAL(att_q(3));
  struct Int32Quat *quat = stateGetNedToBodyQuat_i();
  float foo = 0.f;
  uint8_t ahrs_id = 1; // generic
  pprz_msg_send_AHRS_QUAT_INT(trans, dev, AC_ID,
                              &foo,
                              &ltp_to_body_quat.qi,
                              &ltp_to_body_quat.qx,
                              &ltp_to_body_quat.qy,
                              &ltp_to_body_quat.qz,
                              &(quat->qi),
                              &(quat->qx),
                              &(quat->qy),
                              &(quat->qz),
                              &ahrs_id);
}

#endif

/* Initialize the EKF */
void ins_ekf2_init(void)
{
  /* Get the ekf parameters */
  ekf_params = ekf.getParamHandle();
  ekf_params->fusion_mode = INS_EKF2_FUSION_MODE;
  ekf_params->vdist_sensor_type = INS_EKF2_VDIST_SENSOR_TYPE;
  ekf_params->gps_check_mask = INS_EKF2_GPS_CHECK_MASK;

  /* Set specific noise levels */
  ekf_params->accel_bias_p_noise = 3.0e-3f;
  ekf_params->gps_vel_noise = INS_EKF2_GPS_V_NOISE;
  ekf_params->gps_pos_noise = INS_EKF2_GPS_P_NOISE;
  ekf_params->baro_noise = INS_EKF2_BARO_NOISE;

  /* Set optical flow parameters */
  ekf_params->flow_qual_min = INS_EKF2_MIN_FLOW_QUALITY;
  ekf_params->flow_delay_ms = INS_EKF2_FLOW_SENSOR_DELAY;
  ekf_params->range_delay_ms = INS_EKF2_FLOW_SENSOR_DELAY;
  ekf_params->flow_noise = INS_EKF2_FLOW_NOISE;
  ekf_params->flow_noise_qual_min = INS_EKF2_FLOW_NOISE_QMIN;
  ekf_params->flow_innov_gate = INS_EKF2_FLOW_INNOV_GATE;

  ekf_params->mag_fusion_type = ekf2.mag_fusion_type = INS_EKF2_MAG_FUSION_TYPE;

  /* Set the IMU position relative from the CoG in xyz (m) */
  ekf_params->imu_pos_body = {
    INS_EKF2_IMU_POS_X,
    INS_EKF2_IMU_POS_Y,
    INS_EKF2_IMU_POS_Z
  };

  /* Set the GPS position relative from the CoG in xyz (m) */
  ekf_params->gps_pos_body = {
    INS_EKF2_GPS_POS_X,
    INS_EKF2_GPS_POS_Y,
    INS_EKF2_GPS_POS_Z
  };

  /* Set flow sensor offset from CoG position in xyz (m) */
  ekf_params->flow_pos_body = {
    INS_EKF2_FLOW_POS_X,
    INS_EKF2_FLOW_POS_Y,
    INS_EKF2_FLOW_POS_Z
  };

  /* Set range as default AGL measurement if possible */
  ekf_params->range_aid = INS_EKF2_RANGE_MAIN_AGL;

  /* Initialize struct */
  ekf2.ltp_stamp = 0;
  ekf2.flow_stamp = 0;
  ekf2.gyro_valid = false;
  ekf2.accel_valid = false;
  ekf2.got_imu_data = false;
  ekf2.quat_reset_counter = 0;
  ekf2.temp = 20.0f; // Default temperature of 20 degrees celcius
  ekf2.qnh = 1013.25f; // Default atmosphere

  /* Initialize the range sensor limits */
  ekf.set_rangefinder_limits(INS_EKF2_SONAR_MIN_RANGE, INS_EKF2_SONAR_MAX_RANGE);

  /* Initialize the flow sensor limits */
  ekf.set_optical_flow_limits(INS_EKF2_MAX_FLOW_RATE, INS_EKF2_SONAR_MIN_RANGE, INS_EKF2_SONAR_MAX_RANGE);

  /* Initialize the origin from flight plan */
#if USE_INS_NAV_INIT
<<<<<<< HEAD
//  if(ekf.setEkfGlobalOrigin(NAV_LAT0*1e-7, NAV_LON0*1e-7, (NAV_ALT0 + NAV_MSL0)*1e-3))
    if(ekf.setEkfGlobalOrigin(NAV_LAT0*1e-7, NAV_LON0*1e-7, (NAV_ALT0)*1e-3)) // EKF2 works HMSL
=======
  if(ekf.setEkfGlobalOrigin(NAV_LAT0*1e-7, NAV_LON0*1e-7, (NAV_ALT0)*1e-3)) // EKF2 works HMSL
>>>>>>> 1b345804
  {
    struct LlaCoor_i llh_nav0; /* Height above the ellipsoid */
    llh_nav0.lat = NAV_LAT0;
    llh_nav0.lon = NAV_LON0;
    /* NAV_ALT0 = ground alt above msl, NAV_MSL0 = geoid-height (msl) over ellipsoid */
    llh_nav0.alt = NAV_ALT0 + NAV_MSL0; // in millimeters above WGS84 reference ellipsoid

    ltp_def_from_lla_i(&ekf2.ltp_def, &llh_nav0);
    ekf2.ltp_def.hmsl = NAV_ALT0;
    stateSetLocalOrigin_i(&ekf2.ltp_def);

    /* update local ENU coordinates of global waypoints */
    waypoints_localize_all();

    ekf2.ltp_stamp = 1;
  }
#endif

#if PERIODIC_TELEMETRY
  register_periodic_telemetry(DefaultPeriodic, PPRZ_MSG_ID_INS, send_ins);
  register_periodic_telemetry(DefaultPeriodic, PPRZ_MSG_ID_INS_Z, send_ins_z);
  register_periodic_telemetry(DefaultPeriodic, PPRZ_MSG_ID_INS_REF, send_ins_ref);
  register_periodic_telemetry(DefaultPeriodic, PPRZ_MSG_ID_INS_EKF2, send_ins_ekf2);
  register_periodic_telemetry(DefaultPeriodic, PPRZ_MSG_ID_INS_EKF2_EXT, send_ins_ekf2_ext);
  register_periodic_telemetry(DefaultPeriodic, PPRZ_MSG_ID_STATE_FILTER_STATUS, send_filter_status);
  register_periodic_telemetry(DefaultPeriodic, PPRZ_MSG_ID_WIND_INFO_RET, send_wind_info_ret);
  register_periodic_telemetry(DefaultPeriodic, PPRZ_MSG_ID_AHRS_BIAS, send_ahrs_bias);
  register_periodic_telemetry(DefaultPeriodic, PPRZ_MSG_ID_AHRS_QUAT_INT, send_ahrs_quat);
#endif

  /*
   * Subscribe to scaled IMU measurements and attach callbacks
   */
  AbiBindMsgBARO_ABS(INS_EKF2_BARO_ID, &baro_ev, baro_cb);
  AbiBindMsgTEMPERATURE(INS_EKF2_TEMPERATURE_ID, &temperature_ev, temperature_cb);
  AbiBindMsgAGL(INS_EKF2_AGL_ID, &agl_ev, agl_cb);
  AbiBindMsgIMU_GYRO_INT(INS_EKF2_GYRO_ID, &gyro_int_ev, gyro_int_cb);
  AbiBindMsgIMU_ACCEL_INT(INS_EKF2_ACCEL_ID, &accel_int_ev, accel_int_cb);
  AbiBindMsgIMU_MAG(INS_EKF2_MAG_ID, &mag_ev, mag_cb);
  AbiBindMsgGPS(INS_EKF2_GPS_ID, &gps_ev, gps_cb);
  AbiBindMsgOPTICAL_FLOW(INS_EKF2_OF_ID, &optical_flow_ev, optical_flow_cb);
}

void ins_reset_local_origin(void)
{
#if USE_GPS
  if (GpsFixValid()) {
    struct LlaCoor_i lla_pos = lla_int_from_gps(&gps);
    if (ekf.setEkfGlobalOrigin(lla_pos.lat*1e-7, lla_pos.lon*1e-7, gps.hmsl*1e-3)) {
      ltp_def_from_lla_i(&ekf2.ltp_def, &lla_pos);
      ekf2.ltp_def.hmsl = gps.hmsl;
      stateSetLocalOrigin_i(&ekf2.ltp_def);
    }
  }
#endif
}

/* Update the INS state */
void ins_ekf2_update(void)
{
  /* Set EKF settings */
  ekf.set_in_air_status(autopilot_in_flight());

  /* Update the EKF */
  if (ekf2.got_imu_data) {
    // Update the EKF but ignore the response and also copy the faster intermediate filter
    ekf.update();
    filter_control_status_u control_status = ekf.control_status();

    // Only publish position after successful alignment
    if (control_status.flags.tilt_align) {
      /* Get the position */
      const Vector3f pos_f{ekf.getPosition()};
      struct NedCoor_f pos;
      pos.x = pos_f(0);
      pos.y = pos_f(1);
      pos.z = pos_f(2);

      // Publish to the state
      stateSetPositionNed_f(&pos);

      /* Get the velocity in NED frame */
      const Vector3f vel_f{ekf.getVelocity()};
      struct NedCoor_f speed;
      speed.x = vel_f(0);
      speed.y = vel_f(1);
      speed.z = vel_f(2);

      // Publish to state
      stateSetSpeedNed_f(&speed);

      /* Get the accelerations in NED frame */
      const Vector3f vel_deriv_f{ekf.getVelocityDerivative()};
      struct NedCoor_f accel;
      accel.x = vel_deriv_f(0);
      accel.y = vel_deriv_f(1);
      accel.z = vel_deriv_f(2);

      // Publish to state
      stateSetAccelNed_f(&accel);

      /* Get local origin */
      // Position of local NED origin in GPS / WGS84 frame
      double ekf_origin_lat, ekf_origin_lon;
      float ref_alt;
      struct LlaCoor_i lla_ref;
      uint64_t origin_time;

      // Only update the origin when the state estimator has updated the origin
      bool ekf_origin_valid = ekf.getEkfGlobalOrigin(origin_time, ekf_origin_lat, ekf_origin_lon, ref_alt);
      if (ekf_origin_valid && (origin_time > ekf2.ltp_stamp)) {
        lla_ref.lat = ekf_origin_lat * 1e7; // WGS-84 lat
        lla_ref.lon = ekf_origin_lon * 1e7; // WGS-84 lon
        lla_ref.alt = ref_alt * 1e3 + wgs84_ellipsoid_to_geoid_i(lla_ref.lat, lla_ref.lon); // in millimeters above WGS84 reference ellipsoid (ref_alt is in HMSL)
        ltp_def_from_lla_i(&ekf2.ltp_def, &lla_ref);
        ekf2.ltp_def.hmsl = ref_alt * 1e3;
        stateSetLocalOrigin_i(&ekf2.ltp_def);

        /* update local ENU coordinates of global waypoints */
        waypoints_localize_all();

        ekf2.ltp_stamp = origin_time;
      }
    }
  }

#if defined SITL && USE_NPS
  if (nps_bypass_ins) {
    sim_overwrite_ins();
  }
#endif

  ekf2.got_imu_data = false;
}

void ins_ekf2_change_param(int32_t unk)
{
  ekf_params->mag_fusion_type = ekf2.mag_fusion_type = unk;
}

void ins_ekf2_remove_gps(int32_t mode)
{
  if (mode) {
    ekf_params->fusion_mode = ekf2.fusion_mode = (MASK_USE_OF | MASK_USE_GPSYAW);
  } else {
    ekf_params->fusion_mode = ekf2.fusion_mode = INS_EKF2_FUSION_MODE;
  }
}

void ins_ekf2_parse_EXTERNAL_POSE(uint8_t *buf) {
  if (DL_EXTERNAL_POSE_ac_id(buf) != AC_ID) { return; } // not for this aircraft

  extVisionSample sample;
  sample.time_us = get_sys_time_usec(); //FIXME
  sample.pos(0) = DL_EXTERNAL_POSE_enu_y(buf);
  sample.pos(1) = DL_EXTERNAL_POSE_enu_x(buf);
  sample.pos(2) = -DL_EXTERNAL_POSE_enu_z(buf);
  sample.vel(0) = DL_EXTERNAL_POSE_enu_yd(buf);
  sample.vel(1) = DL_EXTERNAL_POSE_enu_xd(buf);
  sample.vel(2) = -DL_EXTERNAL_POSE_enu_zd(buf);
  sample.quat(0) = DL_EXTERNAL_POSE_body_qi(buf);
  sample.quat(1) = DL_EXTERNAL_POSE_body_qy(buf);
  sample.quat(2) = DL_EXTERNAL_POSE_body_qx(buf);
  sample.quat(3) = -DL_EXTERNAL_POSE_body_qz(buf);
  sample.posVar.setAll(INS_EKF2_EVP_NOISE);
  sample.velCov = matrix::eye<float, 3>() * INS_EKF2_EVV_NOISE;
  sample.angVar = INS_EKF2_EVA_NOISE;
  sample.vel_frame = velocity_frame_t::LOCAL_FRAME_FRD;

  ekf.setExtVisionData(sample);
}

void ins_ekf2_parse_EXTERNAL_POSE_SMALL(uint8_t __attribute__((unused)) *buf) {

}

/** Publish the attitude and get the new state
 *  Directly called after a succeslfull gyro+accel reading
 */
static void ins_ekf2_publish_attitude(uint32_t stamp)
{
  imuSample imu_sample = {};
  imu_sample.time_us = stamp;
  imu_sample.delta_ang_dt = ekf2.gyro_dt * 1.e-6f;
  imu_sample.delta_ang = Vector3f{ekf2.delta_gyro.p, ekf2.delta_gyro.q, ekf2.delta_gyro.r};
  imu_sample.delta_vel_dt = ekf2.accel_dt * 1.e-6f;
  imu_sample.delta_vel = Vector3f{ekf2.delta_accel.x, ekf2.delta_accel.y, ekf2.delta_accel.z};
  ekf.setIMUData(imu_sample);

  if (ekf.attitude_valid()) {
    // Calculate the quaternion
    struct FloatQuat ltp_to_body_quat;
    const Quatf att_q{ekf.calculate_quaternion()};
    ltp_to_body_quat.qi = att_q(0);
    ltp_to_body_quat.qx = att_q(1);
    ltp_to_body_quat.qy = att_q(2);
    ltp_to_body_quat.qz = att_q(3);

    // Publish it to the state
    stateSetNedToBodyQuat_f(&ltp_to_body_quat);

    /* Check the quaternion reset state */
    float delta_q_reset[4];
    uint8_t quat_reset_counter;
    ekf.get_quat_reset(delta_q_reset, &quat_reset_counter);

#ifndef NO_RESET_UPDATE_SETPOINT_HEADING

    if (ekf2.quat_reset_counter < quat_reset_counter) {
      float psi = matrix::Eulerf(matrix::Quatf(delta_q_reset)).psi();
#if defined STABILIZATION_ATTITUDE_TYPE_INT
      stab_att_sp_euler.psi += ANGLE_BFP_OF_REAL(psi);
#else
      stab_att_sp_euler.psi += psi;
#endif
      guidance_h.sp.heading += psi;
      guidance_h.rc_sp.psi += psi;
      nav.heading += psi;
      guidance_h_read_rc(autopilot_in_flight());
      stabilization_attitude_enter();
      ekf2.quat_reset_counter = quat_reset_counter;
    }
#endif

    /* Get in-run gyro bias */
    struct FloatRates body_rates;
    Vector3f gyro_bias{ekf.getGyroBias()};
    body_rates.p = (ekf2.delta_gyro.p / (ekf2.gyro_dt * 1.e-6f)) - gyro_bias(0);
    body_rates.q = (ekf2.delta_gyro.q / (ekf2.gyro_dt * 1.e-6f)) - gyro_bias(1);
    body_rates.r = (ekf2.delta_gyro.r / (ekf2.gyro_dt * 1.e-6f)) - gyro_bias(2);

    // Publish it to the state
    stateSetBodyRates_f(&body_rates);

    /* Get the in-run acceleration bias */
    struct Int32Vect3 accel;
    Vector3f accel_bias{ekf.getAccelBias()};
    accel.x = ACCEL_BFP_OF_REAL((ekf2.delta_accel.x / (ekf2.accel_dt * 1e-6f)) - accel_bias(0));
    accel.y = ACCEL_BFP_OF_REAL((ekf2.delta_accel.y / (ekf2.accel_dt * 1e-6f)) - accel_bias(1));
    accel.z = ACCEL_BFP_OF_REAL((ekf2.delta_accel.z / (ekf2.accel_dt * 1e-6f)) - accel_bias(2));

    // Publish it to the state
    stateSetAccelBody_i(&accel);
  }

  ekf2.gyro_valid = false;
  ekf2.accel_valid = false;
  ekf2.got_imu_data = true;
}

/* Update INS based on Baro information */
static void baro_cb(uint8_t __attribute__((unused)) sender_id, uint32_t stamp, float pressure)
{
  baroSample sample;
  sample.time_us = stamp;

  // Calculate the air density
  float rho = pprz_isa_density_of_pressure(pressure, ekf2.temp);
  ekf.set_air_density(rho);

  // Calculate the height above mean sea level based on pressure
  sample.hgt = pprz_isa_height_of_pressure_full(pressure, ekf2.qnh * 100.0f);
  ekf.setBaroData(sample);
}

/* Save the latest temperature measurement for air density calculations */
static void temperature_cb(uint8_t __attribute__((unused)) sender_id, float temp)
{
  ekf2.temp = temp;
}

/* Update INS based on AGL information */
static void agl_cb(uint8_t __attribute__((unused)) sender_id, uint32_t stamp, float distance)
{
  rangeSample sample;
  sample.time_us = stamp;
  sample.rng = distance;
  sample.quality = -1;

  ekf.setRangeData(sample);
}

/* Update INS based on Gyro information */
static void gyro_int_cb(uint8_t __attribute__((unused)) sender_id,
                    uint32_t stamp, struct FloatRates *delta_gyro, uint16_t dt)
{
  // Copy and save the gyro data
  RATES_COPY(ekf2.delta_gyro, *delta_gyro);
  ekf2.gyro_dt = dt;
  ekf2.gyro_valid = true;

  /* When Gyro and accelerometer are valid enter it into the EKF */
  if (ekf2.gyro_valid && ekf2.accel_valid) {
    ins_ekf2_publish_attitude(stamp);
  }
}

/* Update INS based on Accelerometer information */
static void accel_int_cb(uint8_t sender_id __attribute__((unused)),
                     uint32_t stamp, struct FloatVect3 *delta_accel, uint16_t dt)
{
  // Copy and save the gyro data
  VECT3_COPY(ekf2.delta_accel, *delta_accel);
  ekf2.accel_dt = dt;
  ekf2.accel_valid = true;

  /* When Gyro and accelerometer are valid enter it into the EKF */
  if (ekf2.gyro_valid && ekf2.accel_valid) {
    ins_ekf2_publish_attitude(stamp);
  }
}

/* Update INS based on Magnetometer information */
static void mag_cb(uint8_t __attribute__((unused)) sender_id,
                   uint32_t stamp,
                   struct Int32Vect3 *mag)
{
  struct FloatVect3 mag_gauss;
  magSample sample;
  sample.time_us = stamp;

  // Convert Magnetometer information to float and to radius 0.2f
  MAGS_FLOAT_OF_BFP(mag_gauss, *mag);
  mag_gauss.x *= 0.4f;
  mag_gauss.y *= 0.4f;
  mag_gauss.z *= 0.4f;

  // Publish information to the EKF
  sample.mag(0) = mag_gauss.x;
  sample.mag(1) = mag_gauss.y;
  sample.mag(2) = mag_gauss.z;

  ekf.setMagData(sample);
  ekf2.got_imu_data = true;
}

/* Update INS based on GPS information */
static void gps_cb(uint8_t sender_id __attribute__((unused)),
                   uint32_t stamp,
                   struct GpsState *gps_s)
{
  gps_message gps_msg = {};
  gps_msg.time_usec = stamp;
  struct LlaCoor_i lla_pos = lla_int_from_gps(gps_s);
  gps_msg.lat = lla_pos.lat;
  gps_msg.lon = lla_pos.lon;
  gps_msg.alt = gps_s->hmsl; // EKF2 works with HMSL
#if INS_EKF2_GPS_COURSE_YAW
  gps_msg.yaw = wrap_pi((float)gps_s->course / 1e7);
  gps_msg.yaw_offset = 0;
#elif INS_EKF2_GPS_RTK_YAW
  if (ISFINITE(gps_s->relPosHeading) && (gps_s->relPosHeadingValid)) {
        gps_msg.yaw = wrap_pi((float)gps_s->relPosHeading / 1e7);
        _last_gps_rtk_yaw = wrap_pi((float)gps_s->relPosHeading / 1e7);
        _time_last_gps_rtk_yaw_valid = stamp;
  } else {
      if (_time_last_gps_rtk_yaw_valid+INS_EKF2_GPS_RTK_YAW_MAX_INTERVAL > stamp) {
          gps_msg.yaw = _last_gps_rtk_yaw;
      } else {
          gps_msg.yaw = NAN;
      }
  }
  gps_msg.yaw_offset = wrap_pi((float)settings_yaw_offset*0.017);
#else
  gps_msg.yaw = NAN;
  gps_msg.yaw_offset = NAN;
#endif
  gps_msg.fix_type = gps_s->fix;
  gps_msg.eph = gps_s->hacc / 100.0;
  gps_msg.epv = gps_s->vacc / 100.0;
  gps_msg.sacc = gps_s->sacc / 100.0;
  gps_msg.vel_m_s = gps_s->gspeed / 100.0;
  struct NedCoor_f ned_vel = ned_vel_float_from_gps(gps_s);
  gps_msg.vel_ned(0) = ned_vel.x;
  gps_msg.vel_ned(1) = ned_vel.y;
  gps_msg.vel_ned(2) = ned_vel.z;
  gps_msg.vel_ned_valid = bit_is_set(gps_s->valid_fields, GPS_VALID_VEL_NED_BIT);
  gps_msg.nsats = gps_s->num_sv;
  gps_msg.pdop = gps_s->pdop;

  ekf.setGpsData(gps_msg);
}

/* Update INS based on Optical Flow information */
static void optical_flow_cb(uint8_t sender_id __attribute__((unused)),
                            uint32_t stamp,
                            int32_t flow_x,
                            int32_t flow_y,
                            int32_t flow_der_x __attribute__((unused)),
                            int32_t flow_der_y __attribute__((unused)),
                            float quality,
                            float size_divergence __attribute__((unused)))
{
  flowSample sample;
  sample.time_us = stamp;

  // Wait for two measurements in order to integrate
  if (ekf2.flow_stamp <= 0) {
    ekf2.flow_stamp = stamp;
    return;
  }

  // Calculate the timestamp
  sample.dt = (stamp - ekf2.flow_stamp);
  ekf2.flow_stamp = stamp;

  /* Build integrated flow and gyro messages for filter
  NOTE: pure rotations should result in same flow_x and
  gyro_roll and same flow_y and gyro_pitch */
  Vector2f flowdata;
  flowdata(0) = RadOfDeg(flow_y) * (1e-6 *
                                    sample.dt);                       // INTEGRATED FLOW AROUND Y AXIS (RIGHT -X, LEFT +X)
  flowdata(1) = - RadOfDeg(flow_x) * (1e-6 *
                                      sample.dt);                     // INTEGRATED FLOW AROUND X AXIS (FORWARD +Y, BACKWARD -Y)

  sample.quality = quality;                     // quality indicator between 0 and 255
  sample.flow_xy_rad =
    flowdata;                   // measured delta angle of the image about the X and Y body axes (rad), RH rotaton is positive
  sample.gyro_xyz = Vector3f{NAN, NAN, NAN};    // measured delta angle of the inertial frame about the body axes obtained from rate gyro measurements (rad), RH rotation is positive

  // Update the optical flow data based on the callback
  ekf.setOpticalFlowData(sample);
}<|MERGE_RESOLUTION|>--- conflicted
+++ resolved
@@ -574,12 +574,7 @@
 
   /* Initialize the origin from flight plan */
 #if USE_INS_NAV_INIT
-<<<<<<< HEAD
-//  if(ekf.setEkfGlobalOrigin(NAV_LAT0*1e-7, NAV_LON0*1e-7, (NAV_ALT0 + NAV_MSL0)*1e-3))
-    if(ekf.setEkfGlobalOrigin(NAV_LAT0*1e-7, NAV_LON0*1e-7, (NAV_ALT0)*1e-3)) // EKF2 works HMSL
-=======
   if(ekf.setEkfGlobalOrigin(NAV_LAT0*1e-7, NAV_LON0*1e-7, (NAV_ALT0)*1e-3)) // EKF2 works HMSL
->>>>>>> 1b345804
   {
     struct LlaCoor_i llh_nav0; /* Height above the ellipsoid */
     llh_nav0.lat = NAV_LAT0;
